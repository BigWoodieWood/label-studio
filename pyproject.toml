--- conflicted
+++ resolved
@@ -73,11 +73,7 @@
     "djangorestframework-simplejwt[crypto] (>=5.4.0,<6.0.0)",
     "tldextract (>=5.1.3)",
     ## HumanSignal repo dependencies :start
-<<<<<<< HEAD
-    "label-studio-sdk @ https://github.com/HumanSignal/label-studio-sdk/archive/6fc139d01c643f8e818896548a1c2a64e9e91c96.zip",
-=======
     "label-studio-sdk @ https://github.com/HumanSignal/label-studio-sdk/archive/2b46a75b650b4d67d7d101b3f2050fcdac75c24e.zip",
->>>>>>> 8509c560
     ## HumanSignal repo dependencies :end
 ]
 
