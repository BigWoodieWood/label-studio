"""This file and its contents are licensed under the Apache License 2.0. Please see the included NOTICE for copyright information and LICENSE for a copy of the license.
"""
import logging

from core.utils.common import conditional_atomic, db_is_not_sqlite, load_func, safe_float
from django.conf import settings
from django.db import models
from django.db.models import Count, Q
from django.db.models.signals import post_save
from django.dispatch import receiver
from django.utils.translation import gettext_lazy as _
from ml.api_connector import MLApi
from projects.models import Project
from tasks.models import Prediction
from tasks.serializers import PredictionSerializer, TaskSimpleSerializer
from webhooks.serializers import Webhook, WebhookSerializer

logger = logging.getLogger(__name__)

MAX_JOBS_PER_PROJECT = 1

InteractiveAnnotatingDataSerializer = load_func(settings.INTERACTIVE_DATA_SERIALIZER)


class MLBackendState(models.TextChoices):
    CONNECTED = 'CO', _('Connected')
    DISCONNECTED = 'DI', _('Disconnected')
    ERROR = 'ER', _('Error')
    TRAINING = 'TR', _('Training')
    PREDICTING = 'PR', _('Predicting')


class MLBackend(models.Model):
    """ """

    state = models.CharField(
        max_length=2,
        choices=MLBackendState.choices,
        default=MLBackendState.DISCONNECTED,
    )
    is_interactive = models.BooleanField(
        _('is_interactive'),
        default=False,
        help_text=('Used to interactively annotate tasks. ' 'If true, model returns one list with results'),
    )
    url = models.TextField(
        _('url'),
        help_text='URL for the machine learning model server',
    )
    error_message = models.TextField(
        _('error_message'),
        blank=True,
        null=True,
        help_text='Error message in error state',
    )
    title = models.TextField(
        _('title'),
        blank=True,
        null=True,
        default='default',
        help_text='Name of the machine learning backend',
    )
    description = models.TextField(
        _('description'),
        blank=True,
        null=True,
        default='',
        help_text='Description for the machine learning backend',
    )
    model_version = models.TextField(
        _('model version'),
        blank=True,
        null=True,
        default='',
        help_text='Current model version associated with this machine learning backend',
    )
    timeout = models.FloatField(
        _('timeout'),
        blank=True,
        default=100.0,
        help_text='Response model timeout',
    )
    project = models.ForeignKey(
        Project,
        on_delete=models.CASCADE,
        related_name='ml_backends',
    )
    created_at = models.DateTimeField(_('created at'), auto_now_add=True)
    updated_at = models.DateTimeField(_('updated at'), auto_now=True)
    auto_update = models.BooleanField(
        _('auto_update'),
        default=True,
        help_text='If false, model version is set by the user, if true - getting latest version from backend.',
    )

    def __str__(self):
        return f'{self.title} (id={self.id}, url={self.url})'

    @staticmethod
    def healthcheck_(url):
        return MLApi(url=url).health()

    def has_permission(self, user):
        user.project = self.project  # link for activity log
        return self.project.has_permission(user)

    @staticmethod
    def setup_(url, project, model_version=None):
        api = MLApi(url=url)
        if not isinstance(project, Project):
            project = Project.objects.get(pk=project)
        return api.setup(project, model_version=model_version)

    def healthcheck(self):
        return self.healthcheck_(self.url)

    def setup(self):
        return self.setup_(self.url, self.project, None if self.auto_update else self.model_version)

    @property
    def api(self):
        return MLApi(url=self.url, timeout=self.timeout)

    @property
    def not_ready(self):
        return self.state in (MLBackendState.DISCONNECTED, MLBackendState.ERROR)

    def update_state(self):
        if self.healthcheck().is_error:
            self.state = MLBackendState.DISCONNECTED
        else:
            setup_response = self.setup()
            if setup_response.is_error:
                logger.info(f'ML backend responds with error: {setup_response.error_message}')
                self.state = MLBackendState.ERROR
                self.error_message = setup_response.error_message
            else:
                self.state = MLBackendState.CONNECTED
                model_version = setup_response.response.get('model_version')
                logger.info(f'ML backend responds with success: {setup_response.response}')
                if self.auto_update:
                    logger.debug(f'Changing model version: {self.model_version} -> {model_version}')
                    self.model_version = model_version
                self.error_message = None
        self.save()

    def train(self):
        train_response = self.api.train(self.project)
        if train_response.is_error:
            self.state = MLBackendState.ERROR
            self.error_message = train_response.error_message
        else:
            self.state = MLBackendState.TRAINING
            current_train_job = train_response.response.get('job')
            if current_train_job:
                MLBackendTrainJob.objects.create(job_id=current_train_job, ml_backend=self)
        self.save()

    def predict_tasks(self, tasks, context=None, user=None):
        self.update_state()
        if self.not_ready:
            logger.debug(f'ML backend {self} is not ready')
            return

        if isinstance(tasks, list):
            from tasks.models import Task

            tasks = Task.objects.filter(id__in=[task.id for task in tasks])
        
        # Filter tasks that already contain the current model version in predictions
        tasks = tasks.annotate(predictions_count=Count('predictions')).exclude(
            Q(predictions_count__gt=0) & Q(predictions__model_version=self.model_version)
        )
        if not tasks.exists():
            logger.debug(f'All tasks already have prediction from model version={self.model_version}')
            return
        tasks_ser = TaskSimpleSerializer(tasks, many=True).data

        ml_api_result = self.api.make_predictions(tasks_ser, self.model_version, self.project, context=context)

        # end of changes
        if ml_api_result.is_error:
            logger.info(f'Prediction not created for project {self}: {ml_api_result.error_message}')
            return

        if not (isinstance(ml_api_result.response, dict) and 'results' in ml_api_result.response):
            logger.info(f'ML backend returns an incorrect response, it should be a dict: {ml_api_result.response}')
            return

        responses = ml_api_result.response['results']

        if len(responses) == 0:
            logger.warning(f'ML backend returned empty prediction for project {self}')
            return
        
        if context is None:
        # ML Backend doesn't support batch of tasks, do it one by one
<<<<<<< HEAD
            if len(responses) == 1 and len(tasks) != 1:
                logger.warning(
                    f"'ML backend '{self.title}' doesn't support batch processing of tasks, "
                    f"switched to one-by-one task retrieval"
                )
                for task in tasks:
                    self.predict_one_task(task=task, context=context)
                return
=======
        elif len(responses) == 1 and len(tasks) != 1:
            logger.warning(
                f"'ML backend '{self.title}' doesn't support batch processing of tasks, "
                f'switched to one-by-one task retrieval'
            )
            for task in tasks:
                self.predict_one_task(task)
            return
>>>>>>> 26ac9a51

        # wrong result number
        elif len(responses) != len(tasks_ser):
            logger.warning(f'ML backend returned response number {len(responses)} != task number {len(tasks_ser)}')

        predictions = []
        for task, response in zip(tasks_ser, responses):
            if 'result' not in response:
                logger.info(
                    f"ML backend returns an incorrect prediction, it should be a dict with the 'result' field:"
                    f' {response}'
                )
                return
            predictions.append(
                {
                    'task': task['id'],
                    'result': response['result'],
                    'score': response.get('score'),
                    'model_version': response.get('model_version', self.model_version),
                }
            )
        with conditional_atomic(predicate=db_is_not_sqlite):
            prediction_ser = PredictionSerializer(data=predictions, many=True)
            prediction_ser.is_valid(raise_exception=True)
            prediction_ser.save()

    def predict_one_task(self, task, check_state=True, context=None):
        if check_state:
            self.update_state()
            if self.not_ready:
                logger.debug(f'ML backend {self} is not ready to predict {task}')
                return

        if task.predictions.filter(model_version=self.model_version).exists():
            # prediction already exists
            logger.info(
                f'Skip creating prediction with ML backend {self} for task {task}: model version '
                f'{self.model_version} is up-to-date'
            )
            return
        ml_api = self.api

        task_ser = TaskSimpleSerializer(task).data
        ml_api_result = ml_api.make_predictions([task_ser], self.model_version, self.project, context=context)
        if ml_api_result.is_error:
            logger.info(f'Prediction not created for project {self}: {ml_api_result.error_message}')
            return
        results = ml_api_result.response['results']
        if len(results) == 0:
            logger.error(f'ML backend returned empty prediction for project {self.id}', extra={'sentry_skip': True})
            return
        prediction_response = results[0]
        task_id = task_ser['id']
        r = prediction_response['result']
        score = prediction_response.get('score')
        with conditional_atomic(predicate=db_is_not_sqlite):
            prediction = Prediction.objects.create(
                result=r,
                score=safe_float(score),
                model_version=self.model_version,
                task_id=task_id,
                project=task.project,
                cluster=prediction_response.get('cluster'),
                neighbors=prediction_response.get('neighbors'),
                mislabeling=safe_float(prediction_response.get('mislabeling', 0)),
            )
            logger.debug(f'Prediction {prediction} created')

        return prediction

    def interactive_annotating(self, task, context=None, user=None):
        result = {}
        options = {}
        if user:
            options = {'user': user}
        if not self.is_interactive:
            result['errors'] = ['Model is not set to be used for interactive preannotations']
            return result

        tasks_ser = InteractiveAnnotatingDataSerializer(
            [task], many=True, expand=['drafts', 'predictions', 'annotations'], context=options
        ).data
        ml_api_result = self.api.make_predictions(
            tasks=tasks_ser,
            model_version=self.model_version,
            project=self.project,
            context=context,
        )
        if ml_api_result.is_error:
            logger.info(f'Prediction not created for project {self}: {ml_api_result.error_message}')
            result['errors'] = [ml_api_result.error_message]
            return result

        if not (isinstance(ml_api_result.response, dict) and 'results' in ml_api_result.response):
            logger.info(f'ML backend returns an incorrect response, it must be a dict: {ml_api_result.response}')
            result['errors'] = [
                'Incorrect response from ML service: ' 'ML backend returns an incorrect response, it must be a dict.'
            ]
            return result

        ml_results = ml_api_result.response.get(
            'results',
            [
                None,
            ],
        )
        if not isinstance(ml_results, list) or len(ml_results) < 1:
            logger.warning(f'ML backend has to return list with 1 annotation but it returned: {type(ml_results)}')
            result['errors'] = [
                'Incorrect response from ML service: ' 'ML backend has to return list with more than 1 result.'
            ]
            return result
        result['data'] = ml_results[0]
        return result

    @staticmethod
    def get_versions_(url, project):
        api = MLApi(url=url)
        if not isinstance(project, Project):
            project = Project.objects.get(pk=project)
        return api.get_versions(project)

    def get_versions(self):
        return self.get_versions_(self.url, self.project)


class MLBackendPredictionJob(models.Model):

    job_id = models.CharField(max_length=128)
    ml_backend = models.ForeignKey(MLBackend, related_name='prediction_jobs', on_delete=models.CASCADE)
    model_version = models.TextField(
        _('model version'), blank=True, null=True, help_text='Model version this job is associated with'
    )
    batch_size = models.PositiveSmallIntegerField(
        _('batch size'), default=100, help_text='Number of tasks processed per batch'
    )

    created_at = models.DateTimeField(_('created at'), auto_now_add=True)
    updated_at = models.DateTimeField(_('updated at'), auto_now=True)


class MLBackendTrainJob(models.Model):

    job_id = models.CharField(max_length=128)
    ml_backend = models.ForeignKey(MLBackend, related_name='train_jobs', on_delete=models.CASCADE)
    model_version = models.TextField(
        _('model version'),
        blank=True,
        null=True,
        help_text='Model version this job is associated with',
    )
    created_at = models.DateTimeField(_('created at'), auto_now_add=True)
    updated_at = models.DateTimeField(_('updated at'), auto_now=True)

    def get_status(self):
        project = self.ml_backend.project
        ml_api = project.get_ml_api()
        if not ml_api:
            logger.error(
                f"Training job {self.id}: Can't collect training jobs for project {project.id}: ML API is null"
            )
            return None
        ml_api_result = ml_api.get_train_job_status(self)
        if ml_api_result.is_error:
            if ml_api_result.status_code == 410:
                return {'job_status': 'removed'}
            logger.info(
                f"Training job {self.id}: Can't collect training jobs for project {project}: "
                f'ML API returns error {ml_api_result.error_message}'
            )
            return None
        return ml_api_result.response

    @property
    def is_running(self):
        status = self.get_status()
        return status['job_status'] in ('queued', 'started')


def _validate_ml_api_result(ml_api_result, tasks, curr_logger):
    if ml_api_result.is_error:
        curr_logger.info(ml_api_result.error_message)
        return False

    results = ml_api_result.response['results']
    if not isinstance(results, list) or len(results) != len(tasks):
        curr_logger.warning('Num input tasks is %d but ML API returns %d results', len(tasks), len(results))
        return False

    return True


@receiver(post_save, sender=MLBackend)
def create_ml_webhook(sender, instance, created, **kwargs):
    if not created:
        return
    ml_backend = instance
    webhook_url = ml_backend.url.rstrip('/') + '/webhook'
    project = ml_backend.project
    if Webhook.objects.filter(project=project, url=webhook_url).exists():
        logger.info(f'Webhook {webhook_url} already exists for project {project}: skip creating new one.')
        return
    logger.info(f'Create ML backend webhook {webhook_url}')
    ser = WebhookSerializer(
        data=dict(project=project.id, url=webhook_url, send_payload=True, send_for_all_actions=True)
    )
    if ser.is_valid():
        ser.save(organization=project.organization)<|MERGE_RESOLUTION|>--- conflicted
+++ resolved
@@ -195,7 +195,7 @@
         
         if context is None:
         # ML Backend doesn't support batch of tasks, do it one by one
-<<<<<<< HEAD
+
             if len(responses) == 1 and len(tasks) != 1:
                 logger.warning(
                     f"'ML backend '{self.title}' doesn't support batch processing of tasks, "
@@ -204,16 +204,6 @@
                 for task in tasks:
                     self.predict_one_task(task=task, context=context)
                 return
-=======
-        elif len(responses) == 1 and len(tasks) != 1:
-            logger.warning(
-                f"'ML backend '{self.title}' doesn't support batch processing of tasks, "
-                f'switched to one-by-one task retrieval'
-            )
-            for task in tasks:
-                self.predict_one_task(task)
-            return
->>>>>>> 26ac9a51
 
         # wrong result number
         elif len(responses) != len(tasks_ser):
