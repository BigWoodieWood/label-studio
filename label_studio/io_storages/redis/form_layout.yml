redis_title: &redis_title
  - type: text
    name: title
    label: Storage Title

# 2x2 grid
redis_params: &redis_params
  - type: text
    name: title
    label: Storage Title
  - type: text
    name: path
    label: Path
  - type: password
    name: password
    label: Password
    autoComplete: "new-password"
  - type: text
    name: host
    label: Host
    placeholder: localhost
  - type: text
    name: port
    label: Port

ImportStorage:
<<<<<<< HEAD
  - columnCount: 1
    fields: *redis_title
=======
>>>>>>> 8e962240
  # Title, Path, Password, Host and Port
  - columnCount: 2
    fields: *redis_params
  # Regex filter
  - columnCount: 1
    fields:
      - type: text
        name: regex_filter
        label: File Filter Regex
        placeholder: '.*csv or .*(jpe?g|png|tiff) or .\w+-\d+.text'
        validators:
          - regexp

  # 2 columns grid
  - columnCount: 1
    fields:
      - type: toggle
        name: use_blob_urls
        label: Treat every bucket object as a source file
        description: If unchecked, treat every bucket object as a JSON-formatted task. Optional

ExportStorage:
  - columnCount: 2
    fields: *redis_params<|MERGE_RESOLUTION|>--- conflicted
+++ resolved
@@ -5,9 +5,6 @@
 
 # 2x2 grid
 redis_params: &redis_params
-  - type: text
-    name: title
-    label: Storage Title
   - type: text
     name: path
     label: Path
@@ -24,12 +21,10 @@
     label: Port
 
 ImportStorage:
-<<<<<<< HEAD
+  # Title
   - columnCount: 1
     fields: *redis_title
-=======
->>>>>>> 8e962240
-  # Title, Path, Password, Host and Port
+  # Path, Password, Host and Port
   - columnCount: 2
     fields: *redis_params
   # Regex filter
