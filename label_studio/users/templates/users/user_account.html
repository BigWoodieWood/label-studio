--- conflicted
+++ resolved
@@ -89,8 +89,6 @@
     else if (result.responseJSON && result.responseJSON.hasOwnProperty('detail'))
       return result.responseJSON['detail'];
 
-<<<<<<< HEAD
-=======
     // something strange inside of responseJSON
     else if (result.responseJSON)
       return JSON.stringify(result.responseJSON);
@@ -100,7 +98,6 @@
   }
 </script>
 
->>>>>>> 1c474cbe
 <div class="full_content">
   <div class="account-page">
 
@@ -161,8 +158,6 @@
       </footer>
     </form>
 
-<<<<<<< HEAD
-=======
     <!-- Token -->
     <form action="" class="access_token__info">
       <header>Access Token</header>
@@ -225,7 +220,6 @@
       </table>
 
     </form>
->>>>>>> 1c474cbe
 
     <!-- Notifications -->
     {% block notifications %}
