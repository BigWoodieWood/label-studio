{% extends 'base.html' %}
{% load static %}

{% block head %}
<link rel="stylesheet" href="{{ settings.HOSTNAME }}{% static 'css/uikit.css' %}">
<link rel="stylesheet" href="{{ settings.HOSTNAME }}{% static 'css/users.css' %}">
{% endblock %}

{% block divider %}
{% endblock %}

{% block frontend_settings %}
  {
    breadcrumbs: [
      {
        title: "Account & Settings"
      }
    ],
  }
{% endblock %}

{% block content %}


<div class="full_content">
  <div class="account-page">

  <div class="forms">
    <form action="{% url 'user-detail' pk=user.pk %}" method="patch" class="user__info">
      <input type="hidden" name="_method" value="patch"/>
      <header>Your Avatar</header>
      <div class="user-pic {{ user.avatar|yesno:'can_delete,can_upload' }}">
          <div class="userpic userpic--big">
            {% if user.avatar %}
              <img src="{{user.avatar_url}}" alt="User photo" width="92" />
            {% endif %}
            
            {% if user.get_initials %}
              <span>{{user.get_initials}}</span>
            {% else %}
              <span>{{user.username}}</span>
            {% endif %}
          </div>

          <div class="controls">
            <button class="lsf-button-ls lsf-button-ls_look_danger" name="delete-avatar" type="button">
              Delete
            </button>

            <input class="file-input" type="file" name="avatar" value="Choose"
                  accept="image/png, image/jpeg, image/jpg"/>
          </div>
      </div>
      <header>Personal Information</header>
      <ul>
        <li class="field">
          <label for="email">E-mail</label>
          <input type="text" class="lsf-input-ls" id="email" name="email" value="{{user.email}}" disabled />
        </li>
        <li class="field">
          <label for="first_name">First Name</label>
          <input type="text" class="lsf-input-ls" id="first_name" name="first_name" value="{{user.first_name}}" />
        </li>
        <li class="field">
          <label for="last_name">Last Name</label>
          <input type="text" class="lsf-input-ls" id="last_name" name="last_name" value="{{user.last_name}}" />
        </li>
        <li class="field">
          <label for="phone">Phone</label>
          <input type="text" class="lsf-input-ls" id="phone" name="phone" value="{{user.phone}}" />
          <!-- <span>We'll send you sms with code if you change your number</span>
          <span class="error">Incorrect phone number!</span> -->
        </li>
      </ul>
      <div class="user-some-actions">


      </div>
      <footer>
        <p class="secondary">Registered {{ user.date_joined|date:"M j, Y" }}, user ID {{ user.id }}</p>
        <button class="lsf-button-ls lsf-button-ls_look_primary" onclick="smart_submit()">Save</button>
      </footer>
    </form>


    <!-- Notifications -->
    {% block notifications %}
    <form action="{% url 'user-detail' pk=user.pk %}?update-notifications=1" method="patch" class="notifications block-info" id="notifications">
      <header>
        Notifications
        <br>
        <sub>Email and other notifications</sub>
      </header>

      <table>
        <tr><td style="{% if user.allow_newsletters is None %}border: 1px red solid; border-radius: 5px{% endif %}">

          <input name="email" type="hidden" value="{{ user.email }}">
          <input name="first_name" type="hidden" value="{{ user.first_name }}">
          <input name="last_name" type="hidden" value="{{ user.last_name }}">

          <input name="allow_newsletters" type="hidden"
                 value="{% if user.allow_newsletters is None %}true{% else %}{{ user.allow_newsletters|yesno:"false,true" }}{% endif %}">

          <input name="allow_newsletters_visual" id="allow_newsletters_visual" type="checkbox"
                 style="width: auto;"
                 {% if user.allow_newsletters %}checked="true"{% endif %}
                 onclick="smart_submit()">

          <label for="allow_newsletters_visual" style="display: inline-block; cursor: pointer; margin-top: -10px">
            Get the latest news & tips from Heidi
            <img src="{{ settings.HOSTNAME }}{% static 'images/heidi.png' %}" alt="Heidi"
                 width="25" style="display: inline; margin: 0; position: relative; top: 5px; left: 0">
          </label>

        </td></tr>
      </table>

    </form>
<<<<<<< HEAD
  </div>

    


    <div class="organization-panel">
      <!-- Organization -->
      <form action="" class="organization block-info" id="organization">
        <header>
          {{ user.active_organization.title }}
          <br>
          <sub>Your active organization</sub>
        </header>

        <table>
          {% with user.get_pretty_role as role %}
            {% if role %}
              <tr><td>Your role</td><td>{{ user.get_pretty_role }}</td></tr>
            {% endif %}
          {% endwith %}
          <tr><td>Annotations completed by you</td><td>{{ user.active_organization_annotations.count }}</td></tr>
          <tr><td>Projects contributed by you</td><td>{{ user.active_organization_contributed_project_number }}</td></tr>
          <tr><td></td><td></td></tr>
          <tr><td style="min-width: 75px">Organization ID</td><td>{{ user.active_organization.id }}</td></tr>
          <tr><td>Organization owner</td><td>{{ user.active_organization.created_by }}</td></tr>
          <tr><td>Organization created at</td><td>{{ user.active_organization.created_at }}</td></tr>
        </table>

      </form>

      <!-- Token -->
      <form action="" class="access_token__info">
        <header>Access Token</header>
        <div class="field field--wide">
          <label for="access_token">Use this token to authenticate with our API:</label>
          <input id="access_token" class="lsf-input-ls" name="access_token" type="text" value="{{token}}" readonly />
          <p class="actions">
            <button type="button" class="blinking-status lsf-button-ls" data-copy="access_token">Copy</button>
            <button type="button" class="blinking-status lsf-button-ls" name="renew">Renew</button>
          </p>
        </div>
        <!-- Example -->
        <div class="field field--wide">
          <label for="example_fetch">Example fetch projects data:</label>
          <textarea id="example_fetch" class="example_code lsf-textarea-ls" type="text" readonly
                    style="height: 92px; font-size: 14px">
            {% if settings.HOSTNAME %}
              curl -X GET {{ settings.HOSTNAME }}/api/projects/ -H 'Authorization: Token {{token}}'
            {% else %}
            curl -X GET {{ request.scheme }}://{{ request.get_host }}/api/projects/ -H 'Authorization: Token {{token}}'
            {% endif %}
          </textarea>
          <p class="actions">
            <button type="button" class="blinking-status lsf-button-ls" data-copy="example_fetch">Copy</button>
            <a class="lsf-button-ls"
              {% if settings.VERSION_EDITION == 'Enterprise' %}
              href="https://docs.heartex.com/guide/api.html"
              {% else %}
              href="https://labelstud.io/guide/api.html"
              {% endif %} target="_blank">Documentation
            </a>
          </p>
        </div>
      </form>
    </div>
=======
    {% endblock %}
>>>>>>> 407e4563


  </div>

  <script>
    (() => {
      {% if settings.HOSTNAME %}
      const hostname = '{{ settings.HOSTNAME }}';
      {% else %}
      const hostname = '{{ request.scheme }}://{{ request.get_host }}';
      {% endif %}

      document.querySelectorAll('[data-copy]').forEach(button => {
        button.onclick = e => {
          const input = document.getElementById(e.target.dataset.copy);
          input.select();
          document.execCommand("copy");
          input.setSelectionRange(0, 0);
          input.blur();
          button.classList.add('blink');
          setTimeout(() => button.classList.remove('blink'))
        }
      });

      document.querySelector('[name=renew]').onclick = e => {
        const button = e.target;
        const input = document.getElementById("access_token");
        const example = document.getElementById("example_fetch");

        fetch("{% url 'current-user-reset-token' %}", { method: "POST" })
          .then(res => res.json())
          .then(res => {
            input.value = res.token;
            example.value = `curl -X GET ${hostname}/api/projects/ -H 'Authorization: Token ${res.token}'`
            button.classList.add('blink');
            setTimeout(() => button.classList.remove('blink'))
          });
      };

      $('[name=avatar]').on('change', async (e) => {
        const formData = new FormData;

        formData.append(e.target.name, e.target.files[0]);

        try {
          const response = await fetch("{% url 'user-avatar' pk=user.pk %}", {
            method: "post",
            body: formData
          });

          if (!response.ok) {
            handleResponseError(response)
          } else {
            updateAvatar(true)
          }
        } catch (err) {
          console.error(err)
        }
      });

      $('[name=delete-avatar]').on('click', async (e) => {
        try {
          const response = await fetch("{% url 'user-avatar' pk=user.pk %}", {
            method: "delete"
          })

          if (!response.ok) {
            handleResponseError(response)
          } else {
            updateAvatar(false)
          }
        } catch (err) {
          console.err(err)
        }
      })

      /**
        * @param {Response} response
        */
      const handleResponseError = (response) => {
        response.json().then(data => {
          alert(message_from_response(data));
        })
      }

      const updateAvatar = async (setAvatar = true) => {
        if (setAvatar) {
          const response = await fetch("{% url 'current-user-whoami' %}")

          if (response.ok) {
            const {avatar} = await response.json()
            const userpic = document.querySelector('.userpic')

            let userpicImage = userpic.querySelector('img')

            if (!userpicImage) {
              userpicImage = document.createElement('img')
              userpic.insertBefore(userpicImage, userpic.firstChild);
            }

            userpicImage.src = avatar

            const userpicRoot = document.querySelector('.user-pic');
            userpicRoot.classList.remove('can_delete', 'can_upload')
            userpicRoot.classList.add('can_delete')
          }
        } else {
          const userpic = document.querySelector('.user-pic')
          const userpicImage = userpic.querySelector('img')
          if (userpicImage) userpicImage.remove();

          userpic.classList.remove('can_delete', 'can_upload')
          userpic.classList.add('can_upload')
        }
      }
    })();
  </script>
</div>

{% endblock %}<|MERGE_RESOLUTION|>--- conflicted
+++ resolved
@@ -117,7 +117,6 @@
       </table>
 
     </form>
-<<<<<<< HEAD
   </div>
 
     
@@ -183,9 +182,6 @@
         </div>
       </form>
     </div>
-=======
-    {% endblock %}
->>>>>>> 407e4563
 
 
   </div>
