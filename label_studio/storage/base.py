import os
import re
import logging
import threading
import ujson as json

from abc import ABC, abstractmethod
from datetime import datetime, timedelta

from flask_wtf import FlaskForm
from wtforms import StringField, BooleanField
from wtforms.validators import InputRequired, Optional, ValidationError
from collections import OrderedDict
from ordered_set import OrderedSet

from label_studio.utils.io import json_load
from label_studio.utils.validation import TaskValidator, ValidationError as TaskValidationError
from label_studio.utils.misc import Settings

logger = logging.getLogger(__name__)

_storage = {}


def register_storage(storage_type, class_def):
    if storage_type in _storage:
        raise IndexError('Storage {} already exists'.format(storage_type))
    _storage[storage_type] = class_def


def get_storage_form(storage_type):
    return _storage[storage_type].form


def create_storage(storage_type, name, path, project_path=None, project=None, **kwargs):
    if storage_type not in _storage:
        raise NotImplementedError('Can\'t create storage "{}"'.format(storage_type))
    return _storage[storage_type](name=name, path=path, project_path=project_path, project=project, **kwargs)


def get_available_storage_names():
    out = OrderedDict()
    for key in sorted(_storage, key=lambda x: _storage[x].description):
        out[key] = _storage[key].description
    return out


class BaseForm(FlaskForm):
    bound_params = {}


class BaseStorageForm(BaseForm):
    path = StringField('Path', [InputRequired()], description='Storage path (e.g. bucket name)')

    # Bind here form fields to storage fields {"form field": "storage_field"}
    bound_params = dict(path='path')


class BaseStorage(ABC):

    form = BaseStorageForm
    description = 'Base Storage'

    def __init__(self, name, path, project_path=None, project=None, **kwargs):
        self.name = name
        self.path = path
        self.project_path = project_path
        self.project = project
        self.form_class = BaseStorageForm
        self.is_syncing = False

    def __str__(self):
        return self.__class__.__name__

    def get_params(self):
        return {
            form_param: getattr(self, storage_param)
            for form_param, storage_param in self.form.bound_params.items()
        }

    def set_project(self, project):
        self.project = project

    @property
    def default_data_key(self):
        if self.project is not None:
            if self.project.data_types.keys():
                return list(self.project.data_types.keys())[0]
        return ''

    @property
    @abstractmethod
    def readable_path(self):
        pass

    @classmethod
    def from_dict(cls, d):
        return cls(**d)

    @abstractmethod
    def get(self, id):
        pass

    @abstractmethod
    def __contains__(self, id):
        pass

    @abstractmethod
    def set(self, id, value):
        pass

    @abstractmethod
    def set_many(self, ids, values):
        pass

    @abstractmethod
    def ids(self):
        pass

    @abstractmethod
    def max_id(self):
        pass

    @abstractmethod
    def items(self):
        pass

    @abstractmethod
    def remove(self, id):
        pass

    @abstractmethod
    def remove_all(self):
        pass

    @abstractmethod
    def empty(self):
        pass


class IsValidRegex(object):

    def __call__(self, form, field):
        try:
            re.compile(field.data)
        except re.error:
            raise ValidationError(field.data + ' is not a valid regular expression')


class CloudStorageForm(BaseStorageForm):

    prefix = StringField('Prefix', [Optional()], description='File prefix')
    regex = StringField('Regex', [IsValidRegex()], description='File filter by regex, example: .* (If not specified, all files will be skipped)')  # noqa
<<<<<<< HEAD
    data_key = StringField('Data key', [Optional()], description='Task tag key from your label config', default='$undefined$')
=======
    # data_key = StringField('Data key', [Optional()], description='Task tag key from your label config')
>>>>>>> 14139bb2
    use_blob_urls = BooleanField('Use BLOBs URLs', default=True,
                                 description='Generate task data with URLs pointed to your bucket objects '
                                             '(for resources like jpg, mp3 & other BLOBs). This could be used for '
                                             'label configs with <b>one data key only</b>. '
                                             'If not selected, bucket objects will be interpreted as '
                                             "tasks in Label Studio JSON format and it's suitable "
                                             "for <b>multiple data keys</b>")
    bound_params = dict(
        prefix='prefix',
        regex='regex',
        use_blob_urls='use_blob_urls',
        # data_key='data_key',
        **BaseStorageForm.bound_params
    )


class CloudStorage(BaseStorage):

    thread_lock = threading.Lock()
    form = CloudStorageForm
    description = 'Base Cloud Storage'

    def __init__(
        self, prefix=None, regex=None, create_local_copy=True, use_blob_urls=True, data_key=None,
        sync_in_thread=True, **kwargs
    ):
        super(CloudStorage, self).__init__(**kwargs)
        self.prefix = prefix or ''
        self.regex_str = regex
        self.regex = re.compile(self.regex_str) if self.regex_str else None
        self._ids_file = None
        if self.project_path is not None:
            self.objects_dir = os.path.join(self.project_path, 'completions')
            os.makedirs(self.objects_dir, exist_ok=True)
            self._ids_file = os.path.join(self.project_path, self.name + '.json')

        self.create_local_copy = create_local_copy
        self.use_blob_urls = use_blob_urls
        self.data_key = data_key or Settings.UPLOAD_DATA_UNDEFINED_NAME
        self.sync_in_thread = sync_in_thread

        self.client = self._get_client()
        self.validate_connection()

        self.last_sync_time = None
        self.is_syncing = False
        self.sync_period_in_sec = 30

        self._ids_keys_map = {}
        self._selected_ids = []
        self._keys_ids_map = {}
        self._load_ids()
        self.sync()

    def get_params(self):
        """Get params to fill the form"""
        params = super(CloudStorage, self).get_params()
        params.update({
            'prefix': self.prefix,
            'regex': self.regex_str,
            'create_local_copy': self.create_local_copy
        })
        return params

    @abstractmethod
    def validate_connection(self):
        pass

    @abstractmethod
    def _get_client(self):
        pass

    @property
    @abstractmethod
    def url_prefix(self):
        pass

    @property
    def key_prefix(self):
        return self.url_prefix + self.path + '/'

    @property
    @abstractmethod
    def readable_path(self):
        pass

    @property
    def _save_to_file_enabled(self):
        return self.project_path is not None and self._ids_file is not None

    def _load_ids(self):
        if self._save_to_file_enabled and os.path.exists(self._ids_file):
            self._ids_keys_map = json_load(self._ids_file, int_keys=True)
            self._keys_ids_map = {item['key']: id for id, item in self._ids_keys_map.items()}

    def _save_ids(self):
        if self._save_to_file_enabled:
            with open(self._ids_file, mode='w') as fout:
                json.dump(self._ids_keys_map, fout)

    @abstractmethod
    def _get_value(self, key):
        pass

    def _get_value_url(self, key):
        data_key = self.data_key if self.data_key else self.default_data_key
        return {data_key: self.url_prefix + self.path + '/' + key}

    def _validate_task(self, key, parsed_data):
        """ Validate parsed data with labeling config and task structure
        """
        is_list = isinstance(parsed_data, list)
        # we support only one task per JSON file
        if not (is_list and len(parsed_data) == 1 or isinstance(parsed_data, dict)):
            raise TaskValidationError('Error at ' + key + ':\n'
                                      'Cloud storages support one task per one JSON file only. '
                                      'Task must be {} or [{}] with length = 1')

        # classic validation for one task
        validator = TaskValidator(self.project)
        try:
            new_tasks = validator.to_internal_value(parsed_data if is_list else [parsed_data])
        except TaskValidationError as e:
            # pretty format of errors
            messages = e.msg_to_list()
            out = [(key + ' :: ' + msg) for msg in messages]
            out = "\n".join(out)
            raise TaskValidationError(out)

        return new_tasks[0]

    def get_data(self, key):
        if self.use_blob_urls:
            return self._get_value_url(key)
        else:
            # read task json from bucket and validate it
            try:
                parsed_data = self._get_value(key)
            except Exception as e:
                raise Exception(key + ' :: ' + str(e))
            return self._validate_task(key, parsed_data)

    def _get_key_by_id(self, id):
        item = self._ids_keys_map.get(id)
        if not item:
            # selected id not found in fetched keys
            return
        item_key = item['key']
        if not item_key.startswith(self.key_prefix + self.prefix):
            # found key not from current storage
            return
        return item_key

    def get(self, id):
        item_key = self._get_key_by_id(id)
        if not item_key:
            return
        try:
            key = item_key.split(self.key_prefix, 1)[-1]
            data = self.get_data(key)
        except Exception as exc:
            # return {'error': True, 'message': str(exc)}
            logger.error(str(exc), exc_info=True)
            raise exc
        if 'data' in data:
            data['id'] = id
            return data
        else:
            return {'data': data, 'id': id}

    def _id_to_key(self, id):
        if not isinstance(id, str):
            id = str(id)
        if self.prefix:
            if id.startswith(self.prefix):
                return id
            if self.prefix.endswith('/'):
                return self.prefix + id
            return self.prefix + '/' + id
        return id

    @abstractmethod
    def _set_value(self, key, value):
        pass

    def _pre_set(self, id, value):
        if self.prefix:
            key = self.prefix + '/' + str(id)
        else:
            key = str(id)
        full_key = self.key_prefix + key
        self._set_value(key, value)
        self._ids_keys_map[id] = {'key': full_key, 'exists': True}
        self._keys_ids_map[full_key] = id
        self._selected_ids.append(id)
        return full_key

    def set(self, id, value):
        full_key = self._pre_set(id, value)
        self._save_ids()
        logger.debug('Create ' + full_key + ' in ' + self.readable_path)

        if self.create_local_copy:
            self._create_local(id, value)

    def set_many(self, keys, values):
        raise NotImplementedError

    def _create_local(self, id, value):
        local_file = os.path.join(self.objects_dir, str(id) + '.json')
        logger.debug('Creating local copy in file ' + local_file)
        with open(local_file, mode='w', encoding='utf8') as fout:
            json.dump(value, fout)

    def max_id(self):
        return max(self._ids_keys_map.keys(), default=-1)

    def ids(self):
        self.sync()
        return self._selected_ids

    def _ready_to_sync(self):
        if not self.regex_str:
            return False
        if self.last_sync_time is None:
            return True
        return (datetime.now() - self.last_sync_time) > timedelta(seconds=self.sync_period_in_sec)

    def sync(self):
        self.validate_connection()
        if self.sync_in_thread:
            if self._ready_to_sync():
                thread = threading.Thread(target=self._sync)
                thread.daemon = True
                thread.start()
            else:
                logger.debug('Not ready to sync.')
        else:
            self._sync()

    def _validate_object(self, key):
        pass

    def iter_full_keys(self):
        for key in self._get_objects():

            if self.regex is not None and not self.regex.match(key):
                logger.debug(key + ' is skipped by regex filter')
                continue

            try:
                self._validate_object(key)
            except Exception as exc:
                continue

            yield self.key_prefix + key

    def _extract_task_id(self, full_key):
        """Infer task ID from specified key (e.g. by splitting tasks.json/123)"""
        pass

    def _get_new_id(self, key, new_id):
        idx = self._extract_task_id(key)
        if idx is not None:
            return idx, new_id
        idx = new_id
        new_id += 1
        return idx, new_id

    def _sync(self):
        with self.thread_lock:
            self.last_sync_time = datetime.now()
            self.is_syncing = True

        new_id = self.max_id() + 1
        new_ids_keys_map = {}
        new_keys_ids_map = {}

        full = OrderedSet(self.iter_full_keys())
        intersect = full & OrderedSet(self._keys_ids_map)
        exclusion = full - intersect

        # new tasks
        for key in exclusion:
            id, new_id = self._get_new_id(key, new_id)
            new_ids_keys_map[id] = {'key': key, 'exists': True}
            new_keys_ids_map[key] = id

        # old existed tasks
        for key in intersect:
            id = self._keys_ids_map[key]
            new_ids_keys_map[id] = {'key': key, 'exists': True}
            new_keys_ids_map[key] = id

        with self.thread_lock:
            self._selected_ids = list(new_ids_keys_map.keys())
            self._ids_keys_map.update(new_ids_keys_map)
            self._keys_ids_map.update(new_keys_ids_map)
            self._save_ids()
            self.is_syncing = False

    @abstractmethod
    def _get_objects(self):
        pass

    def items(self):
        for id in self.ids():
            obj = self.get(id)
            if obj:
                yield id, obj

    def empty(self):
        self.sync()
        return len(self._ids_keys_map) == 0

    def __contains__(self, id):
        item_key = self._get_key_by_id(id)
        return item_key is not None

    def remove(self, key):
        raise NotImplementedError

    def remove_all(self):
        raise NotImplementedError<|MERGE_RESOLUTION|>--- conflicted
+++ resolved
@@ -151,11 +151,7 @@
 
     prefix = StringField('Prefix', [Optional()], description='File prefix')
     regex = StringField('Regex', [IsValidRegex()], description='File filter by regex, example: .* (If not specified, all files will be skipped)')  # noqa
-<<<<<<< HEAD
-    data_key = StringField('Data key', [Optional()], description='Task tag key from your label config', default='$undefined$')
-=======
     # data_key = StringField('Data key', [Optional()], description='Task tag key from your label config')
->>>>>>> 14139bb2
     use_blob_urls = BooleanField('Use BLOBs URLs', default=True,
                                  description='Generate task data with URLs pointed to your bucket objects '
                                              '(for resources like jpg, mp3 & other BLOBs). This could be used for '
