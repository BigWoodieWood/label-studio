"""
Comprehensive tests for the declarative Pydantic-based transition system.

This test suite provides extensive coverage of the new transition system,
including usage examples, edge cases, validation scenarios, and integration
patterns to serve as both tests and documentation.
"""

from datetime import datetime, timedelta
from typing import Any, Dict
from unittest.mock import Mock, patch

import pytest
from django.contrib.auth import get_user_model
from django.test import TestCase
<<<<<<< HEAD
from fsm.registry import register_transition, transition_registry
from fsm.state_choices import AnnotationStateChoices, TaskStateChoices
=======
from django.utils.translation import gettext_lazy as _
from fsm.registry import register_state_transition, transition_registry
>>>>>>> ab62c9ef
from fsm.transition_utils import (
    TransitionBuilder,
    get_available_transitions,
    get_valid_transitions,
)
from fsm.transitions import (
    BaseTransition,
    TransitionContext,
    TransitionValidationError,
)
from pydantic import Field, ValidationError

User = get_user_model()


class MockTask:
    """Mock task model for testing"""

    def __init__(self, pk=1):
        self.pk = pk
        self.id = pk
        self.organization_id = 1
        self._meta = Mock()
        self._meta.model_name = 'task'
        self._meta.label_lower = 'tasks.task'


class MockAnnotation:
    """Mock annotation model for testing"""

    def __init__(self, pk=1):
        self.pk = pk
        self.id = pk
        self.result = {'test': 'data'}  # Mock annotation data
        self.organization_id = 1
        self._meta = Mock()
        self._meta.model_name = 'annotation'
        self._meta.label_lower = 'tasks.annotation'


class TestTransition(BaseTransition):
    """Test transition class"""

    test_field: str
    optional_field: int = 42

    @property
    def target_state(self) -> str:
        return 'TEST_STATE'

    @classmethod
    def get_target_state(cls) -> str:
        """Return the target state at class level"""
        return 'TEST_STATE'

    @classmethod
    def can_transition_from_state(cls, context: TransitionContext) -> bool:
        """Allow transition from any state for testing"""
        return True

<<<<<<< HEAD
    def validate_transition(self, context: TransitionContext) -> bool:
        if self.test_field == 'invalid':
            raise TransitionValidationError('Test validation error')
        return super().validate_transition(context)
=======
        @register_state_transition('test_entity', 'test_transition')
        class TestTransition(BaseTransition):
            test_field: str = Field('default', description='Test field')
>>>>>>> ab62c9ef

    def transition(self, context: TransitionContext) -> dict:
        return {
            'test_field': self.test_field,
            'optional_field': self.optional_field,
            'context_entity_id': context.entity.pk,
        }


class DeclarativeTransitionTests(TestCase):
    """Test cases for the declarative transition system"""

    def setUp(self):
        self.task = MockTask()
        self.annotation = MockAnnotation()
        self.user = Mock()
        self.user.id = 1
        self.user.username = 'testuser'

        # Register test transition
        transition_registry.register('task', 'test_transition', TestTransition)

    def test_transition_context_creation(self):
        """Test creation of transition context"""
        context = TransitionContext(
            entity=self.task,
            current_user=self.user,
            current_state='CREATED',
            target_state='IN_PROGRESS',
            organization_id=1,
        )

        self.assertEqual(context.entity, self.task)
        self.assertEqual(context.current_user, self.user)
        self.assertEqual(context.current_state, 'CREATED')
        self.assertEqual(context.target_state, 'IN_PROGRESS')
        self.assertEqual(context.organization_id, 1)
        self.assertFalse(context.is_initial_transition)
        self.assertTrue(context.has_current_state)

    def test_transition_context_initial_state(self):
        """Test context for initial state transition"""
        context = TransitionContext(entity=self.task, current_state=None, target_state='CREATED')

        self.assertTrue(context.is_initial_transition)
        self.assertFalse(context.has_current_state)

    def test_transition_validation_success(self):
        """Test successful transition validation"""
        transition = TestTransition(test_field='valid')
        context = TransitionContext(entity=self.task, current_state='CREATED', target_state=transition.target_state)

        self.assertTrue(transition.validate_transition(context))

<<<<<<< HEAD
    def test_transition_validation_failure(self):
        """Test transition validation failure"""
        transition = TestTransition(test_field='invalid')
        context = TransitionContext(entity=self.task, current_state='CREATED', target_state=transition.target_state)
=======
        @register_state_transition('test_entity', 'test_transition')
        class TestTransition(BaseTransition):
            @property
            def target_state(self) -> str:
                return TestStateChoices.COMPLETED
>>>>>>> ab62c9ef

        with self.assertRaises(TransitionValidationError):
            transition.validate_transition(context)

    def test_transition_execution(self):
        """Test transition data generation"""
        transition = TestTransition(test_field='test_value', optional_field=100)
        context = TransitionContext(entity=self.task, current_state='CREATED', target_state=transition.target_state)

        result = transition.transition(context)

        self.assertEqual(result['test_field'], 'test_value')
        self.assertEqual(result['optional_field'], 100)
        self.assertEqual(result['context_entity_id'], self.task.pk)

    def test_transition_name_generation(self):
        """Test automatic transition name generation"""
        transition = TestTransition(test_field='test')
        self.assertEqual(transition.transition_name, 'test_transition')

    @patch('fsm.state_manager.StateManager.transition_state')
    @patch('fsm.state_manager.StateManager.get_current_state_object')
    def test_transition_execute_full_workflow(self, mock_get_state, mock_transition):
        """Test full transition execution workflow"""
        # Setup mocks
        mock_get_state.return_value = None  # No current state
        mock_transition.return_value = True

        mock_state_record = Mock()
        mock_state_record.id = 'test-uuid'

        with patch('fsm.state_manager.StateManager.get_current_state_object', return_value=mock_state_record):
            transition = TestTransition(test_field='test_value')
            context = TransitionContext(
                entity=self.task, current_user=self.user, current_state=None, target_state=transition.target_state
            )

            # Execute transition
            transition.execute(context)

            # Verify StateManager was called correctly
            mock_transition.assert_called_once()
            call_args = mock_transition.call_args

            self.assertEqual(call_args[1]['entity'], self.task)
            self.assertEqual(call_args[1]['new_state'], 'TEST_STATE')
            self.assertEqual(call_args[1]['transition_name'], 'test_transition')
            self.assertEqual(call_args[1]['user'], self.user)

            # Check context data
            context_data = call_args[1]['context']
            self.assertEqual(context_data['test_field'], 'test_value')
            self.assertEqual(context_data['optional_field'], 42)


class TransitionRegistryTests(TestCase):
    """Test cases for the transition registry"""

    def setUp(self):
        self.registry = transition_registry

    def test_transition_registration(self):
        """Test registering transitions"""
        self.registry.register('test_entity', 'test_transition', TestTransition)

        retrieved = self.registry.get_transition('test_entity', 'test_transition')
        self.assertEqual(retrieved, TestTransition)

    def test_get_transitions_for_entity(self):
        """Test getting all transitions for an entity"""
        self.registry.register('test_entity', 'transition1', TestTransition)
        self.registry.register('test_entity', 'transition2', TestTransition)

        transitions = self.registry.get_transitions_for_entity('test_entity')

<<<<<<< HEAD
        self.assertIn('transition1', transitions)
        self.assertIn('transition2', transitions)
        self.assertEqual(len(transitions), 2)
=======
        @register_state_transition('test_entity', 'validated_transition')
        class ValidatedTransition(BaseTransition):
            required_field: str = Field(..., description='Required field')
            optional_field: int = Field(42, description='Optional field')
>>>>>>> ab62c9ef

    def test_list_entities(self):
        """Test listing registered entities"""
        self.registry.register('entity1', 'transition1', TestTransition)
        self.registry.register('entity2', 'transition2', TestTransition)

        entities = self.registry.list_entities()

        self.assertIn('entity1', entities)
        self.assertIn('entity2', entities)


class TransitionUtilsTests(TestCase):
    """Test cases for transition utility functions"""

<<<<<<< HEAD
    def setUp(self):
        self.task = MockTask()
        transition_registry.register('task', 'test_transition', TestTransition)

    def test_get_available_transitions(self):
        """Test getting available transitions for entity"""
        transitions = get_available_transitions(self.task)
        self.assertIn('test_transition', transitions)

    @patch('fsm.state_manager.StateManager.get_current_state_object')
    def test_get_valid_transitions(self, mock_get_state):
        """Test filtering valid transitions"""
        mock_get_state.return_value = None

        valid_transitions = get_valid_transitions(self.task, validate=True)
        self.assertIn('test_transition', valid_transitions)

    @patch('fsm.state_manager.StateManager.get_current_state_object')
    def test_get_valid_transitions_with_invalid(self, mock_get_state):
        """Test filtering out invalid transitions"""
        mock_get_state.return_value = None

        # Register an invalid transition
        class InvalidTransition(TestTransition):
            @classmethod
            def can_transition_from_state(cls, context):
                # This transition is never valid at the class level
                return False

            def validate_transition(self, context):
                raise TransitionValidationError('Always invalid')

        transition_registry.register('task', 'invalid_transition', InvalidTransition)

        valid_transitions = get_valid_transitions(self.task, validate=True)
        self.assertIn('test_transition', valid_transitions)
        self.assertNotIn('invalid_transition', valid_transitions)

    @patch('fsm.transition_utils.execute_transition')
    def test_transition_builder(self, mock_execute):
        """Test fluent transition builder interface"""
        mock_execute.return_value = Mock()

        (
            TransitionBuilder(self.task)
            .transition('test_transition')
            .with_data(test_field='builder_test')
            .by_user(Mock())
            .with_context(extra='context')
            .execute()
        )

        mock_execute.assert_called_once()
        call_args = mock_execute.call_args

        self.assertEqual(call_args[1]['transition_name'], 'test_transition')
        self.assertEqual(call_args[1]['transition_data']['test_field'], 'builder_test')


class ExampleTransitionIntegrationTests(TestCase):
    """Integration tests using the example transitions"""

    def setUp(self):
        # Import example transitions to register them

        self.task = MockTask()
        self.annotation = MockAnnotation()
        self.user = Mock()
        self.user.id = 1
        self.user.username = 'testuser'

    def test_start_task_transition_validation(self):
        """Test StartTaskTransition validation"""
        from fsm.example_transitions import StartTaskTransition

        transition = StartTaskTransition(assigned_user_id=123)

        # Test valid transition from CREATED
        context = TransitionContext(
            entity=self.task, current_state=TaskStateChoices.CREATED, target_state=transition.target_state
        )

        self.assertTrue(transition.validate_transition(context))

        # Test invalid transition from COMPLETED
        context.current_state = TaskStateChoices.COMPLETED

        with self.assertRaises(TransitionValidationError):
            transition.validate_transition(context)

    def test_submit_annotation_validation(self):
        """Test SubmitAnnotationTransition validation"""
        from fsm.example_transitions import SubmitAnnotationTransition

        transition = SubmitAnnotationTransition()

        # Test valid transition
        context = TransitionContext(
            entity=self.annotation, current_state=AnnotationStateChoices.DRAFT, target_state=transition.target_state
        )

        self.assertTrue(transition.validate_transition(context))

    def test_transition_data_generation(self):
        """Test that transitions generate appropriate context data"""
        from fsm.example_transitions import StartTaskTransition

        transition = StartTaskTransition(assigned_user_id=123, estimated_duration=5, priority='high')

        context = TransitionContext(
            entity=self.task, current_user=self.user, target_state=transition.target_state, timestamp=datetime.now()
        )

        result = transition.transition(context)

        self.assertEqual(result['assigned_user_id'], 123)
        self.assertEqual(result['estimated_duration'], 5)
        self.assertEqual(result['priority'], 'high')
        self.assertIn('started_at', result)
        self.assertEqual(result['assignment_type'], 'manual')


class ComprehensiveUsageExampleTests(TestCase):
    """
    Comprehensive test cases demonstrating various usage patterns.

    These tests serve as both validation and documentation for how to
    implement and use the declarative transition system.
    """

    def setUp(self):
        self.task = MockTask()
        self.user = Mock()
        self.user.id = 123
        self.user.username = 'testuser'

        # Clear registry to avoid conflicts
        transition_registry._transitions.clear()

    def test_basic_transition_implementation(self):
        """
        USAGE EXAMPLE: Basic transition implementation

        Shows how to implement a simple transition with validation.
        """

        class BasicTransition(BaseTransition):
            """Example: Simple transition with required field"""

            message: str = Field(..., description='Message for the transition')
=======
        @register_state_transition('test_entity', 'execution_test')
        class ExecutionTestTransition(BaseTransition):
            value: str = Field('test', description='Test value')
>>>>>>> ab62c9ef

            @property
            def target_state(self) -> str:
                return 'PROCESSED'

            def validate_transition(self, context: TransitionContext) -> bool:
                # Business logic validation
                if context.current_state == 'COMPLETED':
                    raise TransitionValidationError('Cannot process completed items')
                return True

            def transition(self, context: TransitionContext) -> Dict[str, Any]:
                return {
                    'message': self.message,
                    'processed_by': context.current_user.username if context.current_user else 'system',
                    'processed_at': context.timestamp.isoformat(),
                }

        # Test the implementation
        transition = BasicTransition(message='Processing task')
        self.assertEqual(transition.message, 'Processing task')
        self.assertEqual(transition.target_state, 'PROCESSED')

        # Test validation
        context = TransitionContext(
            entity=self.task, current_user=self.user, current_state='CREATED', target_state=transition.target_state
        )

        self.assertTrue(transition.validate_transition(context))

        # Test data generation
        data = transition.transition(context)
        self.assertEqual(data['message'], 'Processing task')
        self.assertEqual(data['processed_by'], 'testuser')
        self.assertIn('processed_at', data)

    def test_complex_validation_example(self):
        """
        USAGE EXAMPLE: Complex validation with multiple conditions

        Shows how to implement sophisticated business logic validation.
        """

        class TaskAssignmentTransition(BaseTransition):
            """Example: Complex validation for task assignment"""

            assignee_id: int = Field(..., description='User to assign task to')
            priority: str = Field('normal', description='Task priority')
            deadline: datetime = Field(None, description='Task deadline')

<<<<<<< HEAD
=======
        @register_state_transition('test_entity', 'validation_test')
        class ValidationTestTransition(BaseTransition):
>>>>>>> ab62c9ef
            @property
            def target_state(self) -> str:
                return 'ASSIGNED'

            def validate_transition(self, context: TransitionContext) -> bool:
                # Multiple validation conditions
                if context.current_state not in ['CREATED', 'UNASSIGNED']:
                    raise TransitionValidationError(
                        f'Cannot assign task in state {context.current_state}',
                        {'current_state': context.current_state, 'task_id': context.entity.pk},
                    )

                # Check deadline is in future
                if self.deadline and self.deadline <= datetime.now():
                    raise TransitionValidationError(
                        'Deadline must be in the future', {'deadline': self.deadline.isoformat()}
                    )

                # Check priority is valid
                valid_priorities = ['low', 'normal', 'high', 'urgent']
                if self.priority not in valid_priorities:
                    raise TransitionValidationError(
                        f'Invalid priority: {self.priority}', {'valid_priorities': valid_priorities}
                    )

                return True

            def transition(self, context: TransitionContext) -> Dict[str, Any]:
                return {
                    'assignee_id': self.assignee_id,
                    'priority': self.priority,
                    'deadline': self.deadline.isoformat() if self.deadline else None,
                    'assigned_by': context.current_user.id if context.current_user else None,
                    'assignment_reason': f'Task assigned to user {self.assignee_id}',
                }

        # Test valid assignment
        future_deadline = datetime.now() + timedelta(days=7)
        transition = TaskAssignmentTransition(assignee_id=456, priority='high', deadline=future_deadline)

        context = TransitionContext(
            entity=self.task, current_user=self.user, current_state='CREATED', target_state=transition.target_state
        )

        self.assertTrue(transition.validate_transition(context))

        # Test invalid state
        context.current_state = 'COMPLETED'
        with self.assertRaises(TransitionValidationError) as cm:
            transition.validate_transition(context)

        self.assertIn('Cannot assign task in state', str(cm.exception))
        self.assertIn('COMPLETED', str(cm.exception))

        # Test invalid deadline
        past_deadline = datetime.now() - timedelta(days=1)
        invalid_transition = TaskAssignmentTransition(assignee_id=456, deadline=past_deadline)

        context.current_state = 'CREATED'
        with self.assertRaises(TransitionValidationError) as cm:
            invalid_transition.validate_transition(context)

<<<<<<< HEAD
        self.assertIn('Deadline must be in the future', str(cm.exception))

    def test_hooks_and_lifecycle_example(self):
        """
        USAGE EXAMPLE: Using pre/post hooks for side effects

        Shows how to implement lifecycle hooks for notifications,
        cleanup, or other side effects.
        """

        class NotificationTransition(BaseTransition):
            """Example: Transition with notification hooks"""

            notification_message: str = Field(..., description='Notification message')
            notify_users: list = Field(default_factory=list, description='Users to notify')
            notifications_sent: list = Field(default_factory=list, description='Track sent notifications')
            cleanup_performed: bool = Field(default=False, description='Track cleanup status')
=======
        @register_state_transition('test_entity', 'builder_test')
        class BuilderTestTransition(BaseTransition):
            value: str = Field('default', description='Test value')
>>>>>>> ab62c9ef

            @property
            def target_state(self) -> str:
                return 'NOTIFIED'

            @classmethod
            def get_target_state(cls) -> str:
                return 'NOTIFIED'

            @classmethod
            def can_transition_from_state(cls, context: TransitionContext) -> bool:
                return True

            def pre_transition_hook(self, context: TransitionContext) -> None:
                """Prepare notifications before state change"""
                # Validate notification recipients
                if not self.notify_users:
                    self.notify_users = [context.current_user.id] if context.current_user else []

            def transition(self, context: TransitionContext) -> Dict[str, Any]:
                return {
                    'notification_message': self.notification_message,
                    'notify_users': self.notify_users,
                    'notification_sent_at': context.timestamp.isoformat(),
                }

            def post_transition_hook(self, context: TransitionContext, state_record) -> None:
                """Send notifications after successful state change"""
                # Mock notification sending
                for user_id in self.notify_users:
                    self.notifications_sent.append(
                        {'user_id': user_id, 'message': self.notification_message, 'sent_at': context.timestamp}
                    )

                # Mock cleanup
                self.cleanup_performed = True

        # Test the hooks
        transition = NotificationTransition(notification_message='Task has been updated', notify_users=[123, 456])

        context = TransitionContext(
            entity=self.task, current_user=self.user, current_state='CREATED', target_state=transition.target_state
        )

<<<<<<< HEAD
        # Test pre-hook
        transition.pre_transition_hook(context)
        self.assertEqual(transition.notify_users, [123, 456])
=======
        @register_state_transition('test_entity', 'available_test')
        class AvailableTestTransition(BaseTransition):
            @property
            def target_state(self) -> str:
                return TestStateChoices.COMPLETED
>>>>>>> ab62c9ef

        # Test transition
        data = transition.transition(context)
        self.assertEqual(data['notification_message'], 'Task has been updated')

        # Test post-hook
        mock_state_record = Mock()
        transition.post_transition_hook(context, mock_state_record)

        self.assertEqual(len(transition.notifications_sent), 2)
        self.assertTrue(transition.cleanup_performed)

    def test_conditional_transition_example(self):
        """
        USAGE EXAMPLE: Conditional transitions based on data

        Shows how to implement transitions that behave differently
        based on input data or context.
        """

        class ConditionalApprovalTransition(BaseTransition):
            """Example: Conditional approval based on confidence"""

            confidence_score: float = Field(..., ge=0.0, le=1.0, description='Confidence score')
            auto_approve_threshold: float = Field(0.9, description='Auto-approval threshold')
            reviewer_id: int = Field(None, description='Manual reviewer ID')

<<<<<<< HEAD
=======
        @register_state_transition('test_entity', 'hook_test')
        class HookTestTransition(BaseTransition):
>>>>>>> ab62c9ef
            @property
            def target_state(self) -> str:
                # Dynamic target state based on confidence
                if self.confidence_score >= self.auto_approve_threshold:
                    return 'AUTO_APPROVED'
                else:
                    return 'PENDING_REVIEW'

            def validate_transition(self, context: TransitionContext) -> bool:
                # Different validation based on approval type
                if self.confidence_score >= self.auto_approve_threshold:
                    # Auto-approval validation
                    if context.current_state != 'SUBMITTED':
                        raise TransitionValidationError('Can only auto-approve submitted items')
                else:
                    # Manual review validation
                    if not self.reviewer_id:
                        raise TransitionValidationError('Manual review requires reviewer_id')

                return True

            def transition(self, context: TransitionContext) -> Dict[str, Any]:
                base_data = {
                    'confidence_score': self.confidence_score,
                    'threshold': self.auto_approve_threshold,
                }

                if self.confidence_score >= self.auto_approve_threshold:
                    # Auto-approval data
                    return {
                        **base_data,
                        'approval_type': 'automatic',
                        'approved_at': context.timestamp.isoformat(),
                        'approved_by': 'system',
                    }
                else:
                    # Manual review data
                    return {
                        **base_data,
                        'approval_type': 'manual',
                        'assigned_reviewer': self.reviewer_id,
                        'review_requested_at': context.timestamp.isoformat(),
                    }

        # Test auto-approval path
        high_confidence_transition = ConditionalApprovalTransition(confidence_score=0.95)

        self.assertEqual(high_confidence_transition.target_state, 'AUTO_APPROVED')

        context = TransitionContext(
            entity=self.task, current_state='SUBMITTED', target_state=high_confidence_transition.target_state
        )

        self.assertTrue(high_confidence_transition.validate_transition(context))

        auto_data = high_confidence_transition.transition(context)
        self.assertEqual(auto_data['approval_type'], 'automatic')
        self.assertEqual(auto_data['approved_by'], 'system')

        # Test manual review path
        low_confidence_transition = ConditionalApprovalTransition(confidence_score=0.7, reviewer_id=789)

        self.assertEqual(low_confidence_transition.target_state, 'PENDING_REVIEW')

        context.target_state = low_confidence_transition.target_state
        self.assertTrue(low_confidence_transition.validate_transition(context))

        manual_data = low_confidence_transition.transition(context)
        self.assertEqual(manual_data['approval_type'], 'manual')
        self.assertEqual(manual_data['assigned_reviewer'], 789)

    def test_registry_and_decorator_usage(self):
        """
        USAGE EXAMPLE: Using the registry and decorator system

        Shows how to register transitions and use the decorator syntax.
        """

        @register_transition('document', 'publish')
        class PublishDocumentTransition(BaseTransition):
            """Example: Using the registration decorator"""

            publish_immediately: bool = Field(True, description='Publish immediately')
            scheduled_time: datetime = Field(None, description='Scheduled publish time')

            @property
            def target_state(self) -> str:
                return 'PUBLISHED' if self.publish_immediately else 'SCHEDULED'

            def transition(self, context: TransitionContext) -> Dict[str, Any]:
                return {
                    'publish_immediately': self.publish_immediately,
                    'scheduled_time': self.scheduled_time.isoformat() if self.scheduled_time else None,
                    'published_by': context.current_user.id if context.current_user else None,
                }

        # Test registration worked
        registered_class = transition_registry.get_transition('document', 'publish')
        self.assertEqual(registered_class, PublishDocumentTransition)

        # Test getting transitions for entity
        document_transitions = transition_registry.get_transitions_for_entity('document')
        self.assertIn('publish', document_transitions)

        # Test execution through registry
        mock_document = Mock()
        mock_document.pk = 1
        mock_document._meta.model_name = 'document'

        # This would normally go through the full execution workflow
        transition_data = {'publish_immediately': False, 'scheduled_time': datetime.now() + timedelta(hours=2)}

        # Test transition creation and validation
        transition = PublishDocumentTransition(**transition_data)
        self.assertEqual(transition.target_state, 'SCHEDULED')


class ValidationAndErrorHandlingTests(TestCase):
    """
    Tests focused on validation scenarios and error handling.

    These tests demonstrate proper error handling patterns and
    validation edge cases.
    """

    def setUp(self):
        self.task = MockTask()
        transition_registry._transitions.clear()

    def test_pydantic_validation_errors(self):
        """Test Pydantic field validation errors"""

        class StrictValidationTransition(BaseTransition):
            required_field: str = Field(..., description='Required field')
            email_field: str = Field(..., pattern=r'^[\w\.-]+@[\w\.-]+\.\w+$', description='Valid email')
            number_field: int = Field(..., ge=1, le=100, description='Number between 1-100')

            @property
            def target_state(self) -> str:
                return 'VALIDATED'

            @classmethod
            def get_target_state(cls) -> str:
                return 'VALIDATED'

            @classmethod
            def can_transition_from_state(cls, context: TransitionContext) -> bool:
                return True

            def transition(self, context: TransitionContext) -> Dict[str, Any]:
                return {'validated': True}

        # Test missing required field
        with self.assertRaises(ValidationError):
            StrictValidationTransition(email_field='test@example.com', number_field=50)

        # Test invalid email
        with self.assertRaises(ValidationError):
            StrictValidationTransition(required_field='test', email_field='invalid-email', number_field=50)

        # Test number out of range
        with self.assertRaises(ValidationError):
            StrictValidationTransition(required_field='test', email_field='test@example.com', number_field=150)

        # Test valid data
        valid_transition = StrictValidationTransition(
            required_field='test', email_field='user@example.com', number_field=75
        )
        self.assertEqual(valid_transition.required_field, 'test')

    def test_business_logic_validation_errors(self):
        """Test business logic validation with detailed error context"""

        class BusinessRuleTransition(BaseTransition):
            amount: float = Field(..., description='Transaction amount')
            currency: str = Field('USD', description='Currency code')

<<<<<<< HEAD
=======
        @register_state_transition('test_entity', 'util_test_1')
        class UtilTestTransition1(BaseTransition):
>>>>>>> ab62c9ef
            @property
            def target_state(self) -> str:
                return 'PROCESSED'

            def validate_transition(self, context: TransitionContext) -> bool:
                # Complex business rule validation
                errors = []

                if self.amount <= 0:
                    errors.append('Amount must be positive')

                if self.amount > 10000 and context.current_user is None:
                    errors.append('Large amounts require authenticated user')

                if self.currency not in ['USD', 'EUR', 'GBP']:
                    errors.append(f'Unsupported currency: {self.currency}')

                if context.current_state == 'CANCELLED':
                    errors.append('Cannot process cancelled transactions')

                if errors:
                    raise TransitionValidationError(
                        f"Validation failed: {'; '.join(errors)}",
                        {
                            'validation_errors': errors,
                            'amount': self.amount,
                            'currency': self.currency,
                            'current_state': context.current_state,
                        },
                    )

                return True

            def transition(self, context: TransitionContext) -> Dict[str, Any]:
                return {'amount': self.amount, 'currency': self.currency}

        context = TransitionContext(entity=self.task, current_state='PENDING', target_state='PROCESSED')

        # Test negative amount
        negative_transition = BusinessRuleTransition(amount=-100)
        with self.assertRaises(TransitionValidationError) as cm:
            negative_transition.validate_transition(context)

        error = cm.exception
        self.assertIn('Amount must be positive', str(error))
        self.assertIn('validation_errors', error.context)

        # Test large amount without user
        large_transition = BusinessRuleTransition(amount=15000)
        with self.assertRaises(TransitionValidationError) as cm:
            large_transition.validate_transition(context)

        self.assertIn('Large amounts require authenticated user', str(cm.exception))

        # Test invalid currency
        invalid_currency_transition = BusinessRuleTransition(amount=100, currency='XYZ')
        with self.assertRaises(TransitionValidationError) as cm:
            invalid_currency_transition.validate_transition(context)

        self.assertIn('Unsupported currency', str(cm.exception))

        # Test multiple errors
        multi_error_transition = BusinessRuleTransition(amount=-50, currency='XYZ')
        with self.assertRaises(TransitionValidationError) as cm:
            multi_error_transition.validate_transition(context)

        error_msg = str(cm.exception)
        self.assertIn('Amount must be positive', error_msg)
        self.assertIn('Unsupported currency', error_msg)

    def test_context_validation_errors(self):
        """Test validation errors related to context state"""

        class ContextAwareTransition(BaseTransition):
            action: str = Field(..., description='Action to perform')

<<<<<<< HEAD
=======
        @register_state_transition('test_entity', 'util_test_2')
        class UtilTestTransition2(BaseTransition):
>>>>>>> ab62c9ef
            @property
            def target_state(self) -> str:
                return 'ACTIONED'

            def validate_transition(self, context: TransitionContext) -> bool:
                # State-dependent validation
                if context.is_initial_transition and self.action != 'create':
                    raise TransitionValidationError(
                        "Initial transition must be 'create' action", {'action': self.action, 'is_initial': True}
                    )

                if context.current_state == 'COMPLETED' and self.action in ['modify', 'update']:
                    raise TransitionValidationError(
                        f'Cannot {self.action} completed items',
                        {'action': self.action, 'current_state': context.current_state},
                    )

                return True

            def transition(self, context: TransitionContext) -> Dict[str, Any]:
                return {'action': self.action}

        # Test initial transition validation
        create_transition = ContextAwareTransition(action='create')
        initial_context = TransitionContext(
            entity=self.task, current_state=None, target_state='ACTIONED'  # No current state = initial
        )

        self.assertTrue(create_transition.validate_transition(initial_context))

        # Test invalid initial action
        modify_transition = ContextAwareTransition(action='modify')
        with self.assertRaises(TransitionValidationError) as cm:
            modify_transition.validate_transition(initial_context)

        error = cm.exception
        self.assertIn("Initial transition must be 'create'", str(error))
        self.assertTrue(error.context['is_initial'])

        # Test completed state validation
        completed_context = TransitionContext(entity=self.task, current_state='COMPLETED', target_state='ACTIONED')

        with self.assertRaises(TransitionValidationError) as cm:
            modify_transition.validate_transition(completed_context)

        self.assertIn('Cannot modify completed items', str(cm.exception))


@pytest.fixture
def task():
    """Pytest fixture for mock task"""
    return MockTask()


@pytest.fixture
def user():
    """Pytest fixture for mock user"""
    user = Mock()
    user.id = 1
    user.username = 'testuser'
    return user


def test_transition_context_properties(task, user):
    """Test TransitionContext properties using pytest"""
    context = TransitionContext(entity=task, current_user=user, current_state='CREATED', target_state='IN_PROGRESS')

    assert context.has_current_state
    assert not context.is_initial_transition
    assert context.current_state == 'CREATED'
    assert context.target_state == 'IN_PROGRESS'


def test_pydantic_validation():
    """Test Pydantic validation in transitions"""
    # Valid data
    transition = TestTransition(test_field='valid')
    assert transition.test_field == 'valid'
    assert transition.optional_field == 42

    # Invalid data should raise validation error
    with pytest.raises(Exception):  # Pydantic validation error
        TestTransition()  # Missing required field<|MERGE_RESOLUTION|>--- conflicted
+++ resolved
@@ -13,13 +13,8 @@
 import pytest
 from django.contrib.auth import get_user_model
 from django.test import TestCase
-<<<<<<< HEAD
-from fsm.registry import register_transition, transition_registry
+from fsm.registry import register_state_transition, transition_registry
 from fsm.state_choices import AnnotationStateChoices, TaskStateChoices
-=======
-from django.utils.translation import gettext_lazy as _
-from fsm.registry import register_state_transition, transition_registry
->>>>>>> ab62c9ef
 from fsm.transition_utils import (
     TransitionBuilder,
     get_available_transitions,
@@ -80,16 +75,10 @@
         """Allow transition from any state for testing"""
         return True
 
-<<<<<<< HEAD
     def validate_transition(self, context: TransitionContext) -> bool:
         if self.test_field == 'invalid':
             raise TransitionValidationError('Test validation error')
         return super().validate_transition(context)
-=======
-        @register_state_transition('test_entity', 'test_transition')
-        class TestTransition(BaseTransition):
-            test_field: str = Field('default', description='Test field')
->>>>>>> ab62c9ef
 
     def transition(self, context: TransitionContext) -> dict:
         return {
@@ -144,18 +133,10 @@
 
         self.assertTrue(transition.validate_transition(context))
 
-<<<<<<< HEAD
     def test_transition_validation_failure(self):
         """Test transition validation failure"""
         transition = TestTransition(test_field='invalid')
         context = TransitionContext(entity=self.task, current_state='CREATED', target_state=transition.target_state)
-=======
-        @register_state_transition('test_entity', 'test_transition')
-        class TestTransition(BaseTransition):
-            @property
-            def target_state(self) -> str:
-                return TestStateChoices.COMPLETED
->>>>>>> ab62c9ef
 
         with self.assertRaises(TransitionValidationError):
             transition.validate_transition(context)
@@ -231,16 +212,9 @@
 
         transitions = self.registry.get_transitions_for_entity('test_entity')
 
-<<<<<<< HEAD
         self.assertIn('transition1', transitions)
         self.assertIn('transition2', transitions)
         self.assertEqual(len(transitions), 2)
-=======
-        @register_state_transition('test_entity', 'validated_transition')
-        class ValidatedTransition(BaseTransition):
-            required_field: str = Field(..., description='Required field')
-            optional_field: int = Field(42, description='Optional field')
->>>>>>> ab62c9ef
 
     def test_list_entities(self):
         """Test listing registered entities"""
@@ -256,7 +230,6 @@
 class TransitionUtilsTests(TestCase):
     """Test cases for transition utility functions"""
 
-<<<<<<< HEAD
     def setUp(self):
         self.task = MockTask()
         transition_registry.register('task', 'test_transition', TestTransition)
@@ -407,11 +380,6 @@
             """Example: Simple transition with required field"""
 
             message: str = Field(..., description='Message for the transition')
-=======
-        @register_state_transition('test_entity', 'execution_test')
-        class ExecutionTestTransition(BaseTransition):
-            value: str = Field('test', description='Test value')
->>>>>>> ab62c9ef
 
             @property
             def target_state(self) -> str:
@@ -462,11 +430,6 @@
             priority: str = Field('normal', description='Task priority')
             deadline: datetime = Field(None, description='Task deadline')
 
-<<<<<<< HEAD
-=======
-        @register_state_transition('test_entity', 'validation_test')
-        class ValidationTestTransition(BaseTransition):
->>>>>>> ab62c9ef
             @property
             def target_state(self) -> str:
                 return 'ASSIGNED'
@@ -529,7 +492,6 @@
         with self.assertRaises(TransitionValidationError) as cm:
             invalid_transition.validate_transition(context)
 
-<<<<<<< HEAD
         self.assertIn('Deadline must be in the future', str(cm.exception))
 
     def test_hooks_and_lifecycle_example(self):
@@ -547,11 +509,6 @@
             notify_users: list = Field(default_factory=list, description='Users to notify')
             notifications_sent: list = Field(default_factory=list, description='Track sent notifications')
             cleanup_performed: bool = Field(default=False, description='Track cleanup status')
-=======
-        @register_state_transition('test_entity', 'builder_test')
-        class BuilderTestTransition(BaseTransition):
-            value: str = Field('default', description='Test value')
->>>>>>> ab62c9ef
 
             @property
             def target_state(self) -> str:
@@ -596,17 +553,9 @@
             entity=self.task, current_user=self.user, current_state='CREATED', target_state=transition.target_state
         )
 
-<<<<<<< HEAD
         # Test pre-hook
         transition.pre_transition_hook(context)
         self.assertEqual(transition.notify_users, [123, 456])
-=======
-        @register_state_transition('test_entity', 'available_test')
-        class AvailableTestTransition(BaseTransition):
-            @property
-            def target_state(self) -> str:
-                return TestStateChoices.COMPLETED
->>>>>>> ab62c9ef
 
         # Test transition
         data = transition.transition(context)
@@ -634,11 +583,6 @@
             auto_approve_threshold: float = Field(0.9, description='Auto-approval threshold')
             reviewer_id: int = Field(None, description='Manual reviewer ID')
 
-<<<<<<< HEAD
-=======
-        @register_state_transition('test_entity', 'hook_test')
-        class HookTestTransition(BaseTransition):
->>>>>>> ab62c9ef
             @property
             def target_state(self) -> str:
                 # Dynamic target state based on confidence
@@ -717,13 +661,12 @@
         Shows how to register transitions and use the decorator syntax.
         """
 
-        @register_transition('document', 'publish')
+        @register_state_transition('document', 'publish')
         class PublishDocumentTransition(BaseTransition):
             """Example: Using the registration decorator"""
 
             publish_immediately: bool = Field(True, description='Publish immediately')
             scheduled_time: datetime = Field(None, description='Scheduled publish time')
-
             @property
             def target_state(self) -> str:
                 return 'PUBLISHED' if self.publish_immediately else 'SCHEDULED'
@@ -816,11 +759,6 @@
             amount: float = Field(..., description='Transaction amount')
             currency: str = Field('USD', description='Currency code')
 
-<<<<<<< HEAD
-=======
-        @register_state_transition('test_entity', 'util_test_1')
-        class UtilTestTransition1(BaseTransition):
->>>>>>> ab62c9ef
             @property
             def target_state(self) -> str:
                 return 'PROCESSED'
@@ -897,11 +835,6 @@
         class ContextAwareTransition(BaseTransition):
             action: str = Field(..., description='Action to perform')
 
-<<<<<<< HEAD
-=======
-        @register_state_transition('test_entity', 'util_test_2')
-        class UtilTestTransition2(BaseTransition):
->>>>>>> ab62c9ef
             @property
             def target_state(self) -> str:
                 return 'ACTIONED'
