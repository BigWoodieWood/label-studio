--- conflicted
+++ resolved
@@ -44,23 +44,14 @@
     queryset = Task.objects.filter(id__in=tasks_ids_list)
     queryset.update(project=None)
     # delete all project tasks
-<<<<<<< HEAD
-    if count == project.tasks.count():
-        queryset.delete()
-=======
     if count == project_count:
         start_job_async_or_sync(Task.delete_tasks_without_signals_from_task_ids, tasks_ids_list)
->>>>>>> 3eb3dbc0
         project.summary.reset()
 
     # delete only specific tasks
     else:
         # update project summary and delete tasks
         start_job_async_or_sync(async_project_summary_recalculation, tasks_ids_list, project.id)
-<<<<<<< HEAD
-        queryset.delete()
-=======
->>>>>>> 3eb3dbc0
 
     project.update_tasks_states(
         maximum_annotations_changed=False,
@@ -100,12 +91,7 @@
     emit_webhooks_for_instance(project.organization, project, WebhookAction.ANNOTATIONS_DELETED, annotations_ids)
     # recalculate is_labeled
     start_job_async_or_sync(bulk_update_stats_project_tasks, queryset.filter(is_labeled=True))
-<<<<<<< HEAD
-    # recalculate tasks counters
-    start_job_async_or_sync(project.update_tasks_counters, queryset)
-=======
     start_job_async_or_sync(project.update_tasks_counters, task_ids)
->>>>>>> 3eb3dbc0
     request = kwargs['request']
 
     tasks = Task.objects.filter(id__in=real_task_ids)
