--- conflicted
+++ resolved
@@ -122,36 +122,26 @@
 
 {% block bottomjs %}
   <script src="{{settings.HOSTNAME}}{% static 'js/jquery.min.js' %}"></script>
-<<<<<<< HEAD
-  <script src="{{settings.HOSTNAME}}{% static 'js/helpers.js' %}"></script>
-  <script nonce="{{request.csp_nonce}}">
-      applyCsrf();
-=======
-  <script src="{{settings.HOSTNAME}}{% static 'js/Toast.min.js' %}"></script>
   <script nonce="{{request.csp_nonce}}">
 
-      // CSRF
-      (function() {
-        function csrfSafeMethod(method) {
-          // these HTTP methods do not require CSRF protection
-          return (/^(GET|HEAD|OPTIONS|TRACE)$/.test(method));
+    // CSRF
+    (function() {
+      function csrfSafeMethod(method) {
+        // these HTTP methods do not require CSRF protection
+        return (/^(GET|HEAD|OPTIONS|TRACE)$/.test(method));
+      }
+
+      // Apply CSRF token
+      var csrftoken = jQuery("[name=csrfmiddlewaretoken]").val();
+      $.ajaxSetup({
+        beforeSend: function (xhr, settings) {
+          if (!csrfSafeMethod(settings.type) && !this.crossDomain) {
+            xhr.setRequestHeader("X-CSRFToken", csrftoken);
+          }
         }
+      });
+    })();
 
-        // Apply CSRF token
-        var csrftoken = jQuery("[name=csrfmiddlewaretoken]").val();
-        $.ajaxSetup({
-          beforeSend: function (xhr, settings) {
-            if (!csrfSafeMethod(settings.type) && !this.crossDomain) {
-              xhr.setRequestHeader("X-CSRFToken", csrftoken);
-            }
-          }
-        });
-      })();
-
-      $('.message .close').on('click', function () {
-           $(this).closest('.message').transition('fade');
-      });
->>>>>>> e6e68f0c
   </script>
 {% endblock %}
 
