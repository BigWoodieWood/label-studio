--- conflicted
+++ resolved
@@ -292,12 +292,8 @@
         self.annotations.exclude(id=annotation_id).update(ground_truth=False)
 
     def save(self, *args, **kwargs):
-<<<<<<< HEAD
         exists = True if self.pk else False
-        if flag_set('ff_back_2070_inner_id_12052022_short', self.project.organization.created_by):
-=======
         if flag_set('ff_back_2070_inner_id_12052022_short', AnonymousUser):
->>>>>>> 3eb3dbc0
             if self.inner_id == 0:
                 task = Task.objects.filter(project=self.project).order_by("-inner_id").first()
                 max_inner_id = 1
