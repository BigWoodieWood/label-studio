--- conflicted
+++ resolved
@@ -43,19 +43,11 @@
 Use a combination of roles, to control what actions users can take, and project workspaces, to control what data and projects users have access to.
 
 For example, a project annotator using Label Studio sees only the projects they have access to:
-<<<<<<< HEAD
-<img src="/images/LSE/LSE-annotator-view.jpg" width=400 height=275 alt="Diagram showing that only Label Studio projects that they have been added to are visible to an annotator."/>
-<i>Figure 1: Only Label Studio projects are added and visible to an annotator.</i>
-
-A Label Studio administrator sees all projects and workspaces that exist in the Label Studio instance:
-<img src="/images/LSE/LSE-admin-view.jpg" width=600 height=400 alt="Diagram showing that an administrator can view all projects and workspaces in a Label Studio instance."/>
-=======
 <img src="/images/LSE-annotator-view.png" alt="Diagram showing that only Label Studio projects that they have been added to are visible to an annotator."/>
 <i>Figure 1: Only Label Studio projects are added and visible to an annotator.</i>
 
 A Label Studio administrator sees all projects and workspaces that exist in the Label Studio instance:
 <img src="/images/LSE-admin-view.png" alt="Diagram showing that an administrator can view all projects and workspaces in a Label Studio instance."/>
->>>>>>> 92d67381
 <i>Figure 2: An administrator can view all projects and workspaces in a Label Studio instance.</i>
 
 ## Permissions in Label Studio Enterprise
