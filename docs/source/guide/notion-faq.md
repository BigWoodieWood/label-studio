--- conflicted
+++ resolved
@@ -7,9 +7,6 @@
 order: 99
 section: "Get started"
 layout: "notion"
-<<<<<<< HEAD
----
-=======
 ---
 ## Signup and Login issues
 
@@ -752,5 +749,4 @@
 	- Refresh the page
 	- Make a screenshot
 - Video recording of the steps led to the error is better than one screenshot
-- Any other intel that you find useful to give us the context
->>>>>>> 773b0d7e
+- Any other intel that you find useful to give us the context