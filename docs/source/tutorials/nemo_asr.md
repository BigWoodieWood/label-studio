--- conflicted
+++ resolved
@@ -1,16 +1,4 @@
 ---
-<<<<<<< HEAD
-title: Automatic Speech Recognition with NVIDIA NeMo
-type: guide
-tier: all
-order: 60
-meta_title: Automatic Speech Recognition with NVIDIA NeMo
-meta_description: Label Studio tutorial for Automatic Speech Recognition with NVIDIA NeMo
-section: "Machine learning"
-parent: "ml_tutorials"
-parent_enterprise: "ml_tutorials"
-parent_page_extension: "html"
-=======
 title: Automatic Speech Recognition with NVidia NeMo
 type: blog
 tier: all
@@ -23,7 +11,6 @@
     - NeMo
     - NVidia
 image: "/tutorials/nvidia.png"
->>>>>>> 3c1d4d92
 ---
 
 <!--
@@ -112,8 +99,4 @@
 
 ## Customization
 
-<<<<<<< HEAD
-12. Import audio data and start reviewing pre-annotations.
-=======
-The ML backend can be customized by adding your own models and logic inside `./nemo_asr/model.py`.
->>>>>>> 3c1d4d92
+The ML backend can be customized by adding your own models and logic inside `./nemo_asr/model.py`.