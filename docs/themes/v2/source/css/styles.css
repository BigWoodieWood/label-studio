* {
  box-sizing: border-box;
}

html {
  --color-orange-400: #FF7557;
  --color-orange-100: #FFD6CD;
<<<<<<< HEAD
=======
  --color-orange-0: #FFF1EE;
>>>>>>> 92d67381

  --color-yellow-400: #FFA663;
  --color-yellow-100: #FFE4D0;

  --color-green-400: #57B7AB;
  --color-green-100: #D4F1EB;

  --color-blue-600: #576CC1;
  --color-blue-400: #6D87F1;
  --color-blue-300: #99ABF5;
  --color-blue-100: #D4DBFB;

  --color-purple-400: #E37BD3;
  --color-purple-100: #F7D6F2;

  --color-gray-900: #12110D;
  --color-gray-800: #262522;
  --color-gray-700: #45433E;
  --color-gray-600: #6B6860;
  --color-gray-500: #A49F95;
  --color-gray-400: #CAC5B8;
  --color-gray-300: #E1DED5;
  --color-gray-200: #F0EFEB;
  --color-gray-100: #F9F8F6;
  --color-white: #FDFDFC;

  --font-family-primary: "Hellix-Regular", sans-serif;
  --font-family-secondary: "Hellix-Regular", sans-serif;
  --font-family-monospace: Menlo, Monaco, Lucida Console, Liberation Mono, DejaVu Sans Mono, Bitstream Vera Sans Mono, Courier New, monospace;

  color: var(--color-gray-900);
  font-family: var(--font-family-secondary);
}

html.js-enhanced {
  scroll-behavior: smooth;
}

body {
  margin: 0;
  padding: 0;
}

.page-tier-opensource {
  --color-main-accent: var(--color-orange-400);
}

.HeaderSquares {
  position: absolute;
  top: 0;
  right: 0;
}

.github-stars-count {
  transition: all 200ms;
}

.page-header {
  border-bottom: 1px solid var(--color-gray-300);
  top: 0;
  background-color: var(--color-white);
  display: flex;
  flex-direction: column;
  padding: 0 1.5em;
  column-gap: 1em;
  z-index: 4;
  position: relative;
}

.page-header-top-level {
  display: flex;
  justify-content: space-between;
  width: 100%;
  align-items: center;
  column-gap: 1em;
  padding: .625rem 0;
}

.page-header nav>ul {
  display: flex;
  column-gap: clamp(1em, 1.5vw, 2em);
  row-gap: 1em;
  list-style: none;
  margin: 0;
  padding: 0;
  white-space: nowrap;

}

.page-header nav button+ul {
  display: none;
  padding: 1em 1em 1em 1em;
  background-color: var(--color-gray-100);
  margin-left: -1em;
  margin-right: -1em;
  margin-top: 0.5em;
  padding-left: 2em;
  width: calc(100% + 2em);
  list-style: none;
  row-gap: 1em;
}

.page-header nav>button {
  appearance: none;
  background-color: transparent;
  border: 0;
  padding: 1em 0 0 0;
  width: 100%;
  font-size: 1em;
  text-align: left;
  display: flex;
  align-items: center;
  gap: 0.5em;
  font-family: var(--font-family-secondary);
<<<<<<< HEAD
}

.page-header nav>button svg:last-child {
  margin-left: auto;
}

=======
}

.page-header nav>button svg:last-child {
  margin-left: auto;
}

>>>>>>> 92d67381
.page-header nav>button.active svg:last-child {
  transform: rotate(180deg);
}

.page-header nav>ul>li {
  position: relative;
  display: flex;
  justify-content: space-between;
  align-items: center;
  flex-wrap: wrap;
}

.page-header nav>ul>li button {
  appearance: none;
  background-color: transparent;
  border: 0;
}

.page-header nav a:not(.Button) {
  text-decoration: none;
  display: flex;
  align-items: center;
  gap: 0.25em;
  color: var(--color-gray-900);
}

.page-header nav a:not(.Button):hover,
.page-header nav a:not(.Button):hover span {
  color: var(--color-main-accent);
}

.page-header nav>ul li>ul {
  display: none;
}

.page-header li.headerSeparator {
  border-top: 1px var(--color-gray-300) solid;
  margin-top: 0.5em;
  padding-top: 1em;
}

.page-header nav h2 {
  display: none;
}

.page-header-chevron-icon path {
  stroke: var(--color-gray-900);
}

.page-header nav>button+ul ul {
  background-color: var(--color-gray-100);
  margin-left: -2em;
  padding-left: 3em;
  width: calc(100% + 4em);
}

.page-header-logo {
  display: flex;
}

.page-header-logo a {
  text-decoration: none;
  display: flex;
  align-items: center;
}

@media (max-width: 550px) {
  .page-header-logo {
    flex-basis: 14em;
    flex-grow: 1;
  }
}

.page-header-content-switcher {
  list-style: none;
  margin: .5rem 0 0 0;
  display: flex;
  align-items: center;
  padding-left: 0;
}

.page-header-content-switcher li+li {
  margin-left: 1.5rem;
}

.page-header-content-switcher a {
  text-decoration: none;
  color: var(--color-gray-900);
  transition: all 200ms;
  padding: 0 0 .75rem;
  display: block;
  font-size: 1rem;
  font-weight: 600;
}

.page-header-content-switcher .active {
  color: var(--color-orange-400);
  border-bottom: 3px solid var(--color-orange-400);
}

.page-header-content-switcher a:hover {
  color: var(--color-orange-400);
}

.page-header-content-switcher a svg * {
  transition: all 200ms;
  fill: var(--color-gray-900);
}

.page-header-content-switcher a:hover svg * {
  fill: var(--color-orange-400);
}

@media (max-width: 400px) {
  .page-header-content-switcher {
    display: none;
  }

  .HeaderLogo {
    border-right: 0;
    padding: 0;
    margin: 0;
  }
}

@media (min-width: 1280px) {
  .page-header nav>ul>li:hover>ul {
    display: flex;
  }

  .page-header nav>ul>li button {
    display: none;
  }

  /* .page-header nav>ul>li {
    padding: 0.7em 0;
  } */

  .page-header nav>ul>li>ul {
    position: absolute;
    top: 100%;
    left: -1rem;
    padding: 1em;
    border-radius: .5rem;
    border: 1px var(--color-gray-300) solid;
    background-color: var(--color-white);
    z-index: 22;
    list-style: none;
    margin: 0;
    display: none;
    flex-direction: column;
    gap: 0.75em;
    box-shadow: 0 0 12px rgba(23, 20, 13, .16);
    width: auto;
  }
}

@media (max-width: 1279px) {

  .page-header nav {
    display: none;
    width: 100%;
    background-color: var(--color-white);
    position: absolute;
    top: 75px;
    left: 0;
    padding: 0 1em 1em 1em;
    border-bottom: 1px var(--color-gray-900) solid;
    flex-direction: column;
    overflow: auto;
    -webkit-overflow-scrolling: touch;
    z-index: 22;
  }

  .page-header nav a.Button {
    width: 100%;
    justify-content: center;
  }

  .page-header nav ul {
    flex-direction: column;
    width: 100%;
  }

  .page-header nav a svg:not(.github-icon, .icon-external-link) {
    display: none;
  }

  .page-header nav .page-header-main-nav {
    border-top: 1px var(--color-gray-300) solid;
    padding-top: 2em;
  }
}

@media (max-width: 800px) {
  .page-header nav .page-header-main-nav {
    margin-top: 2em;
  }

  .page-header {
    border-bottom: 0;
    flex-wrap: wrap;
    row-gap: 1em;
    padding-bottom: 1em;
    padding-top: 1em;
    height: auto;
  }

  .page-header nav {
    top: 64px;
  }
}

@media (min-width: 801px) {
  .page-header nav ul:not(.page-header-main-nav) {
    display: none;
  }

  .page-header nav>button {
    display: none;
  }
}

.hamburger-button {
  display: none;
  appearance: none;
  flex-direction: column;
  justify-content: space-between;
  height: 1rem;
  background-color: transparent;
  border: 0;
}

.hamburger-button span {
  width: 1.25rem;
  height: 1.5px;
  background-color: var(--color-gray-900);
}

.hamburger-button.active span:first-child {
  transform: rotate(45deg) translate(5px, 4px);
}

.hamburger-button.active span:nth-child(2) {
  opacity: 0;
}

.hamburger-button.active span:last-child {
  transform: rotate(-45deg) translate(4px, -4px);
}

@media (max-width: 1279px) {
  .hamburger-button {
    display: flex;
  }
}

main {
  --sidebar-size: 280px;
  --toc-size: 16em;
  --page-padding: 50px;

  display: flex;
}

.content {
  position: relative;
  padding: 3rem clamp(25px, 4vw, 50px);
  width: 100%;
}

.content-decoration {
  position: absolute;
  top: -1px;
  left: -1px;
}

.page-sidebar {
  --color-accent: var(--color-blue-400);

  position: sticky;
  width: var(--sidebar-size);
  top: 0;
  height: 100vh;
  overflow: auto;
  border-right: 1px var(--color-gray-300) solid;
  background: var(--color-gray-100);
  box-shadow: 0 0 12px rgba(23, 20, 13, .16);
  padding: 1.5em 1.5em 7em 1.5em;
  flex-shrink: 0;
}

.page-sidebar .page-sidebar-list [aria-current="page"] {
  color: var(--color-accent);
  font-weight: 600;
  background: var(--color-white);
  border: 1px solid var(--color-gray-300);
  border-radius: .25rem;
}

.page-sidebar .Text {
  color: var(--color-gray-600);
  margin: 0;
}

.toc-section-heading {
  margin-top: 2rem;
  margin-bottom: 0.25rem;
  display: flex;
  align-items: center;
  gap: 0.5em;
}

.page-sidebar ul {
  list-style: none;
  margin: 0;
  padding: 0;
}

.page-sidebar .page-sidebar-list li {
  display: flex;
  flex-wrap: wrap;
  justify-content: space-between;
}

.page-sidebar .page-sidebar-list li+li {
  margin-top: 0.25em;
}

.page-sidebar ul a {
  font-size: 0.875rem;
  text-decoration: none;
  color: var(--color-gray-900);
  padding: .325rem .5rem;
  border: 1px solid transparent;
}

.page-sidebar ul a:hover {
  color: var(--color-accent);
  border: 1px solid transparent;
}

.page-sidebar .page-sidebar-children-list {
  margin: 0.5rem 0;
  width: 100%;
  flex-direction: column;
  display: none;
}

.page-sidebar .page-sidebar-children-list-active {
  display: flex;
}

.page-sidebar .page-sidebar-children-list a {
  display: block;
  width: 100%;
  padding: 0.5em 1rem;
  border-left: 1px var(--color-gray-300) solid;
}

.page-sidebar .page-sidebar-children-list a:hover {
  display: block;
  width: 100%;
  padding: 0.5em 1rem;
  border-left: 1px var(--color-gray-300) solid;
}

.page-sidebar .page-sidebar-children-list li+li {
  margin-top: 0;
}

.page-sidebar .page-sidebar-children-list [aria-current="page"] {
  color: var(--color-blue-400);
  font-weight: 400;
  border: none;
  border-radius: 0;
  background: none;
  border-left: 3px solid var(--color-blue-400);
}

.page-sidebar-toggle-children-list {
  appearance: none;
  background-color: transparent;
  border: 0;
  padding: 0;
  cursor: pointer;
}

.page-sidebar .page-sidebar-toggle-children-list svg {
  width: 10px;
  height: auto;
}

.page-sidebar-toggle-children-list.active svg {
  transform: rotate(180deg);
}

.icon-external-link {
  vertical-align: middle;
  margin-left: 0.25em;
}

dt {
    font-weight: bold;
}

dd .admonition:first-child {
    margin-top: 1em;
}

dd .admonition:last-child {
    margin-bottom: 1em;
}

dl {
    margin-bottom: 1em;
    margin-top: 1em;
}

@media (max-width: 800px) {
  .page-sidebar {
    display: none;
  }
}

.column-wrapper>.Heading {
  margin-bottom: 1rem;
}

.columns {
  --gap: 2rem;
  display: grid;
  grid-template-columns: repeat(auto-fit, minmax(min(100%, 20em), 1fr));
  grid-gap: var(--gap);
}

.columns.four {
  grid-template-columns: repeat(auto-fit, minmax(min(100%, 15em), 1fr));
}

.column-wrapper+.column-wrapper {
  margin-top: 5rem;
  border-top: 1px solid var(--color-gray-200);
}

.card {
  /* padding: 1.5rem 1rem 1rem; */
  /* border: 1px solid var(--color-gray-300); */
  border-radius: .5rem;
  background: linear-gradient(109.47deg, #FFA663 0%, #FF7557 51.56%, #E37BD3 100%), var(--color-white);
  background-size: 100% .5rem;
  background-repeat: no-repeat;
  box-shadow: 0 0 12px rgba(23, 20, 13, .16);
<<<<<<< HEAD
}

.card-link {
  transition: all 200ms;
  text-decoration: none;
  color: black;
}

.card-link:hover {
  box-shadow: 0 0 20px rgba(23, 20, 13, .16);
}

.card-text {
  padding: 2rem 1.5rem 1.5rem;
}

=======
}

.card-link {
  transition: all 200ms;
  text-decoration: none;
  color: black;
}

.card-link:hover {
  box-shadow: 0 0 20px rgba(23, 20, 13, .16);
}

.card-text {
  padding: 2rem 1.5rem 1.5rem;
}

>>>>>>> 92d67381
.card-image .card-text {
  padding: 1rem 1.5rem 1.5rem;
}

.card-text .Link {
  margin-top: 1rem;
}

.card>img {
  width: 100%;
  border-radius: .5rem .5rem 0 0;
}

.card * {
  margin: 0;
}

.card-icon {
  margin-bottom: 1rem;
}

.card-links-list {
  list-style: none;
  margin: 0;
  padding: 0;
}

.card-links-list li+li {
  margin-top: 0.75em;
}

.card-title.XSmall {
  margin-bottom: 0.75em;
}

.card-title.Medium {
  margin-bottom: 0.25em;
}

.card-cta {
  margin-top: 0.8em;
}

.structured-list {
  margin: 0;
  padding-left: 1rem;
}

.structured-list li {
  margin-bottom: 1rem;
}

.changelog {
  list-style: none;
  padding-left: 0;
  margin-left: .5rem;
}

.changelog-item {
  border-left: 1px solid var(--color-orange-400);
  margin-left: 0;
  position: relative;
  padding-left: 1.5rem;
  padding-bottom: 3rem;
}

.changelog-item .Eyebrow {
  margin: 0;
  color: var(--color-gray-600);
}

.changelog-item:before {
  padding-left: 0;
  content: "";
  width: .75rem;
  height: .75rem;
  border-radius: 1rem;
  background: var(--color-gray-200);
  background: linear-gradient(109.47deg, #FFA663 0%, #FF7557 51.56%, #E37BD3 100%), var(--color-white);
  position: absolute;
  top: 0;
  left: -.375rem;
}

.changelog-item:last-child {
  border-left: 1px solid transparent;
  padding-bottom: 2rem;
}

<<<<<<< HEAD
=======
.large-changelog-item{
  border: 1px solid var(--color-gray-400);
  padding: 1.5rem;
  border-radius: .75rem;
  margin-top: 2rem;
}

>>>>>>> 92d67381
.content-footer {
  border-top: 1px var(--color-gray-300) solid;
  padding-top: 2em;
  display: grid;
  grid-template-columns: repeat(auto-fit, minmax(10em, 1fr));
  column-gap: 4em;
  row-gap: 1.5em;
  margin-top: 5em;
}

.content-footer-button-group {
  display: inline-flex;
  flex-direction: column;
  gap: 1em;
}

@media (max-width: 800px) {
  .content-footer {
    grid-template-columns: 1fr;
  }
}

.container {
  margin: 0 auto;
  max-width: 80em;
}

.page-type-templates .container {
  margin: 0 auto;
}

.home-page-title {
  margin: 0 0 -0.1em 0;
}

.home-page-title-grid {
  display: flex;
  gap: 2em;
  justify-content: center;
  margin-bottom: 3em;
  text-align: center;
}

@media (min-width: 1280px) {
  .home-page-inner-wrapper {
    max-width: 46rem;
  }
}

/****************************
  Heading styles
****************************/

.Heading,
.content-markdown h1,
.content-markdown h2,
.content-markdown h3,
.content-markdown h4,
.content-markdown h5,
.content-markdown h6,
.content-markdown blockquote p,
.collapse summary,
.page-header-content-switcher {
  --min-size: 1.75rem;
  /* 28px */
  --max-size: 1.75rem;
  /* 28px */
  --breakpoint: 5vw;
  --line-height: 100%;

  font-size: clamp(var(--min-size), var(--breakpoint), var(--max-size));
  line-height: var(--line-height);
  font-family: var(--font-family-primary);
  position: relative;
}

strong,
b {
  font-weight: 600;
}

.Heading a {
  text-decoration: none;
  color: currentColor;
}

.Heading a:hover {
  text-decoration: underline;
}

.Heading.XXLarge {
  --min-size: 3rem;
  /* 48px */
  --max-size: 5.625rem;
  /* 90px */
  --line-height: 98%;
}

.Heading.XLarge,
.content-markdown h1 {
  --min-size: 2.375rem;
  /* 38px */
  --max-size: 3.125rem;
  /* 56px */
  --line-height: 106%;
  font-weight: 600;
}

.Heading.Large,
.content-markdown h2 {
  --min-size: 2rem;
  /* 32px */
  --max-size: 2.25rem;
  /* 36px */
  --line-height: 106%;
  font-weight: 600;
}

.content-markdown h3 {
  padding-bottom: 0.25em;
  border-bottom: 1px solid var(--color-gray-300);
  font-weight: 600;
}

h1,
h2,
h3,
h4,
h5,
h6 {
  font-weight: 600;
}

.Heading.Small,
.content-markdown h4 {
  --min-size: 1.25rem;
  /* 20px */
  --max-size: 1.5rem;
  /* 28px */
  --line-height: 1.07;
  font-weight: 600;
}

.Heading.XSmall,
.content-markdown h5,
.content-markdown blockquote p,
.collapse summary {
  --min-size: 1rem;
  /* 16px */
  --max-size: 1.25rem;
  /* 24px */
  --line-height: 100%;
  font-weight: 600;
}

.Heading.XXSmall,
.content-markdown h6,
.page-header-content-switcher {
  --min-size: 0.875rem;
  /* 14px */
  --max-size: 1rem;
  /* 18px */
  --breakpoint: 3vw;
  --line-height: 100%;
  font-weight: 600;
}

.content-markdown h2,
.content-markdown h3,
.content-markdown h4,
.content-markdown h5,
.content-markdown h6 {
  margin-bottom: 0;
  margin-top: 2em;
}

.content-markdown h1+* {
  margin-top: 2rem;
}

.content-markdown a:not(.Button) {
  color: var(--color-blue-400);
  text-decoration: none;
}

.content-markdown a:not(.Button):hover {
  text-decoration: underline;
}

.content-markdown .headerlink {
  position: absolute;
  top: 0;
  left: 0;
  bottom: 0;
  right: 0;
}

/****************************
  Paragraph styles
****************************/

.Text,
.content-markdown p,
.content-markdown ul,
.content-markdown ol,
.content-markdown i {
  --min-size: 1rem;
  /* 16px */
  --max-size: 1rem;
  /* 16px */
  --line-height: 1.56;

  font-family: var(--font-family-secondary);
  font-size: clamp(var(--min-size), 7vw, var(--max-size));
  color: var(--color-gray-700);
  line-height: var(--line-height);
  font-weight: normal;
}

.content-markdown ol,
ul {
  padding-left: 1.5rem;
}

/*
.content-markdown ol li ul li {
  margin-top: 0;
}
*/

.content-markdown ul li ul li {
  margin-top: 0;
}

.content-markdown ol li ol {
  list-style: lower-alpha;
}



.Text.Large {
  --min-size: 1.15rem;
  /* 18px */
  --max-size: 1.25rem;
  /* 20px */
  --line-height: 1.41;
}

.Text.Small {
  --min-size: 0.75rem;
  /* 12px */
  --max-size: 0.875rem;
  /* 14px */
  --line-height: 1.41;
}

.Text.Eyebrow {
  --min-size: 0.7rem;
  /* 12px */
  --max-size: 0.75rem;
  /* 12px */

  font-family: var(--font-family-monospace);
  text-transform: uppercase;
  letter-spacing: .5px;
}

.Text.Code {
  --min-size: 0.875rem;
  /* 14px */
  --max-size: 1rem;
  /* 16px */
  font-family: var(--font-family-monospace);
}

/****************************
  Fonts
****************************/

@font-face {
  font-family: "Hellix";
  src: url("/fonts/Hellix-Regular.woff2") format("woff2");
  font-weight: normal;
  font-style: normal;
  font-display: swap;
}

@font-face {
  font-family: "Hellix";
  src: url("/fonts/Hellix-SemiBold.woff2") format("woff2");
  font-weight: 600;
  font-style: normal;
  font-display: swap;
}

/****************************
  Links
****************************/

.Link {
  font-size: 1em;
  color: var(--color-blue-400);
  text-decoration: none;
  display: inline-flex;
  align-items: center;
  gap: 0.5em;
  font-weight: 600;
}

.Link svg {
  fill: currentColor;
}

.Link:hover {
  color: var(--color-blue-600);
}

.Link.Full {
  width: 100%;
  justify-content: space-between;
}

.block-link {
  display: block;
  font-size: 1.75rem;
  margin-top: .5rem;
  color: var(--color-gray-900);
  transition: all 200ms;
}

.block-link:hover {
  color: var(--color-blue-400);
}

/****************************
  Button styles
****************************/

.Button {
  background-color: var(--color-gray-900);
  padding: 0.825em 1.5em;
  text-decoration: none;
  display: inline-flex;
  align-items: center;
  transition: background-color 200ms, border-color 200ms;
  color: var(--color-white);
  font-size: 1rem;
  gap: 0.5em;
  font-family: var(--font-family-primary);
  border-radius: 10em;
  font-weight: 600;
  border: none;
  cursor: pointer;
}

.Button:hover {
  background-color: var(--color-main-accent);
}

.Secondary {
  background-color: transparent;
  color: var(--color-gray-900);
  border: 1px solid var(--color-gray-900);
}

.Secondary:hover {
  background-color: var(--color-gray-900);
  border-color: var(--color-gray-900);
  color: var(--color-white);
}

.Tertiary:hover {
  background-color: var(--color-white);
  color: var(--color-gray-900);
  border-color: var(--color-gray-900);
}

.WithIcon {
  padding: 0.65em 1em;
}

.content-grid {
  align-items: flex-start;
  gap: 3em;
  display: flex;
}

.notion-grid {
  --toc-size: 0px;
  max-width: 97ch;
  margin: 0 auto;
}

.notion-grid .content-markdown {
  width: calc(100vw - var(--sidebar-size) - var(--toc-size) - calc(2 * var(--page-padding)) - 0px)
}

@media (max-width: 800px) {
  .notion-grid .content-markdown { 
    max-width: 100%;
    width: 100%;
  }

  .notion-grid .content-markdown * {
    word-break: break-all;
  }
}

.make-intense-zoom {
  cursor: url("/images/plus_cursor.svg") 25 25, auto;
}

.toc {
  background-color: var(--color-gray-100);
  padding: 1.5em;
  width: var(--toc-size);
  flex-shrink: 0;
  border-radius: .75rem;
  border: 1px solid var(--color-gray-300);
}

.toc h3 {
  color: var(--color-gray-600);
  margin-top: 0;
}

.notion-toc {
  background-color: var(--color-gray-100);
  padding: 2em;
  margin-top: 2em;
  font-size: 1.25em;
}

.notion-toc h3 {
  color: var(--color-gray-600);
  margin-top: 0;
}

.toc-list {
  list-style: none;
  margin: 0;
  padding: 0;
  font-weight: 500;
}

.toc .toc-list a,
.notion-toc .toc-list a,
.toc-ent-trial a {
  color: var(--color-gray-900);
  text-decoration: none;
  font-size: 0.875rem;
}

.toc-list a:hover,
.toc-ent-trial a:hover {
  color: var(--color-blue-400);
}

.toc-list>li+li {
  margin-top: 1em;
}

.notion-toc .toc-list-child {
  list-style: none;
  padding-left: 1em;
}

.page-rightsidebar {
  position: sticky;
  top: 100px;
}

@media (max-width: 1150px) {
  .page-rightsidebar {
    display: none;
  }
}

.toc-enterprise-cta {
  margin-top: 2em;
  padding: 1.5em 2em;
  color: var(--color-gray-900);
  background: url("/images/gradient.svg");
  background-size: cover;
  width: var(--toc-size);
  display: flex;
  flex-direction: column;
  text-align: center;
  align-items: center;
  gap: 0.5em;
  border-radius: .75rem;
}

.toc-enterprise-cta-copy {
  max-width: 16ch;
}

/****************************
  Markdown styles
****************************/

/**
 * Hmm unfortunately, flexbox doesn’t play will we page where there’s code samples
 * We have to do this weird maths to make sure it works
**/

.content-markdown {
  width: calc(100vw - var(--sidebar-size) - var(--toc-size) - calc(2 * var(--page-padding)) - 5em);
  flex-basis: 97ch;
  max-width: 97ch;
}

.content-markdown * {
  scroll-margin-top: 3em;
}

.content-markdown li::marker {
  color: var(--color-gray-900);
  font-family: var(--font-family-primary);
  font-weight: 600;
}


.content-markdown p,
.content-markdown ol,
.content-markdown ul,
.content-markdown dt,
.content-markdown dd {
  color: var(--color-gray-700);
}


.content-markdown li+li {
  margin-top: 1em;
}

.content-markdown code:not(.hljs) {
  font-family: var(--font-family-monospace);
  font-size: 0.85em;
  font-weight: 600;
  color: var(--color-gray-900);
  background-color: var(--color-gray-200);
  padding: 0.25em;
  border-radius: 4px;
}

.content-markdown table {
  border: 1px var(--color-gray-300) solid;
  border-collapse: collapse;
  margin: 1em 0;
  overflow: auto;
  display: inline-block;
  max-width: 100%;
  border-radius: .5rem;
}

.content-markdown table tr th {
  background-color: var(--color-gray-100);
  font-family: var(--font-family-primary);
  font-size: 0.9em;
  color: var(--color-gray-900);
  padding: 0.6em;
  text-align: left;
  font-weight: 600;
}

.content-markdown table thead tr th {
  background-color: var(--color-gray-900);
  color: var(--color-white);
}

.content-markdown table tbody tr td b {
  font-weight: 600;
}

.content-markdown table tbody tr:nth-child(even) {
  background-color: var(--color-gray-100);
}

.content-markdown table tbody tr td {
  border-right: 1px var(--color-gray-300) solid;
  border-top: 1px var(--color-gray-300) solid;
  padding: 0.6em;
  line-height: 1.4;
}

/* @media (min-width: 60rem) {
  .content-markdown table tbody tr td:first-child {
    white-space: nowrap;
  }
} */

.content-markdown table tbody tr td:last-child {
  border-right: none;
}

.content-markdown .noheader table thead {
  display: none;
}

.content-markdown .rowheader td:first-child {
  font-weight: 600;
}

.content-markdown .noheader table tbody {
  border-top: 1px var(--color-gray-300) solid;
}

/* table td:first-child {
  width: 100%;
} */

.content-markdown img {
  max-width: 100%;
  height: auto;
  margin: 1em 0;
  display: block;
<<<<<<< HEAD
}

.content-markdown img {
  border: 1px var(--color-gray-100) solid;
=======
>>>>>>> 92d67381
}

.content-markdown hr {
  margin: 3em 0;
  border: 1px var(--color-gray-100) solid;
}


.content-markdown .admonition {
  --color-border: var(--color-gray-900);
  --color-title: var(--color-gray-900);
  --color-background: var(--color-gray-100);
  --color-title-background: var(--color-white);
  border-left: 3px var(--color-border) solid;
  background-color: var(--color-background);
  margin-top: .5rem;
  border-radius: .25rem;
  box-shadow: 0 0 10px rgba(23, 20, 13, .16);
  padding-bottom: .5rem;
<<<<<<< HEAD
}

h1+.admonition {
  margin-top: 2rem !important;
}

=======
}

h1+.admonition {
  margin-top: 2rem !important;
}

>>>>>>> 92d67381
.content-markdown .admonition+.admonition,
.content-markdown h2+.admonition,
.content-markdown h3+.admonition,
.content-markdown h4+.admonition,
.content-markdown h5+.admonition,
.content-markdown h6+.admonition {
  margin-top: 2em;
}

.content-markdown h2+.admonition,
.content-markdown h3+.admonition,
.content-markdown h4+.admonition,
.content-markdown h5+.admonition,
.content-markdown h6+.admonition {
  margin-top: 1em;
}

.content-markdown .admonition *:last-child {
  margin-bottom: 0;
}

.content-markdown .admonition-title {
  --min-size: 0.75rem;
  /* 12px */
  --max-size: 0.75rem;
  /* 12px */
  display: inline-block;
  color: var(--color-title);
  margin: 0;
  background: var(--color-title-background);
  padding: .25rem .75rem .25rem 1.7rem;
  border-radius: 0 .25rem 0 0;
  font-weight: 400;
  width: 100%;
  position: relative;
  text-transform: capitalize;
}

.admonition-title:before {
  content: url(../images/design/info-icon.svg);
  position: absolute;
  left: .5rem;
  top: .35rem;
<<<<<<< HEAD
}

.admonition p {
  padding: 0 .75rem .5rem .75rem;
}

=======
}

.admonition p {
  padding: 0 .75rem .5rem .75rem;
}

>>>>>>> 92d67381
/* alert */
.content-markdown .admonition.attention {
  --color-border: var(--color-orange-400);
  --color-title: var(--color-gray-900);
  --color-title-background: var(--color-orange-100);
  --color-background: var(--color-white);
<<<<<<< HEAD
}

.admonition.attention .admonition-title:before {
  content: url(../images/design/alert-icon.svg);
}

=======
}

.admonition.attention .admonition-title:before {
  content: url(../images/design/alert-icon.svg);
}

>>>>>>> 92d67381
/* warning */
.content-markdown .admonition.warning {
  --color-border: var(--color-yellow-400);
  --color-title: var(--color-gray-900);
  --color-title-background: var(--color-yellow-100);
  --color-background: var(--color-white);
<<<<<<< HEAD
}

.admonition.warning .admonition-title:before {
  content: url(../images/design/warning-icon.svg);
}

=======
}

.admonition.warning .admonition-title:before {
  content: url(../images/design/warning-icon.svg);
}

>>>>>>> 92d67381
/* note */
.content-markdown .admonition.note {
  --color-border: var(--color-blue-400);
  --color-title: var(--color-gray-900);
  --color-title-background: var(--color-blue-100);
  --color-background: var(--color-white);
}

/* tips */
.content-markdown .admonition.info {
  --color-border: var(--color-green-400);
  --color-title: var(--color-gray-900);
  --color-title-background: var(--color-green-100);
  --color-background: var(--color-white);
}

.admonition.info .admonition-title:before {
  content: url(../images/design/tip-icon.svg);
}

/* beta */
.content-markdown .admonition.todo {
  --color-border: var(--color-purple-400);
  --color-title: var(--color-gray-900);
  --color-title-background: var(--color-purple-100);
  --color-background: var(--color-white);
}

.admonition.todo .admonition-title:before {
  content: url(../images/design/beta-icon.svg);
  top: .325rem;
  left: .625rem;
}

/* enterprise */
.content-markdown .admonition.error {
  --color-border: var(--color-gray-900);
  --color-title: var(--color-gray-900);
  --color-title-background: var(--color-gray-100);
  --color-background: var(--color-white);
}

.admonition.error .admonition-title:before {
  content: url(../images/design/enterprise-icon.svg);
}

.content-markdown iframe {
  margin: 3em 0;
  aspect-ratio: 16/9;
  width: 100%;
  height: auto;
}

.content-markdown blockquote {
  border-left: 3px var(--color-orange-400) solid;
  margin-left: 0;
  padding-left: 1em;
}

.content-markdown blockquote p {
  color: var(--color-gray-900);
  line-height: 1.3;
}

.content-markdown blockquote p+p {
  margin-top: 1em;
}

.code-tabs>div:not(.buttons) {
  border: 1px solid var(--color-gray-300);
  background: var(--color-gray-100);
  border-radius: .5rem;
  z-index: 100;
  padding: 1em;
}

.code-tabs>.buttons {
  display: flex;
  gap: 1.5em;
  margin-left: 1rem;
}

.code-tabs>.buttons a {
  text-decoration: none;
  padding: 0.5em 0;
  color: var(--color-gray-500);
  transition: all 200ms;
}

.code-tabs>.buttons a:hover {
  color: var(--color-blue-400);
  text-decoration: none;
}

.code-tabs>.buttons a.active {
  color: var(--color-blue-400);
  border-bottom: 3px currentColor solid;
}

.code-tabs>div:not(first-child) {
  display: none;
}

.collapse {
  margin-top: 2rem;
}

.collapse summary {
  border-bottom: 1px solid var(--color-gray-300);
  padding: 0 1rem 1rem 1rem;
  display: flex;
  align-items: center;
  justify-content: space-between;
}

.collapse+.collapse {
  margin-top: 1rem;
}

.collapse summary::marker {
  content: "";
}

.collapse-plus-icon {
  display: block;
}

.collapse-minus-icon {
  display: none;
}

.collapse[open] .collapse-plus-icon {
  display: none;
}

.collapse[open] .collapse-minus-icon {
  display: block;
}

.collapse-content {
  padding: 0 1rem 1rem 1rem;
}

.breadcrumb {
  display: flex;
  flex-wrap: wrap;
  gap: 0.5em;
  align-items: center;
  margin-bottom: 1em;
}

.breadcrumb a {
  text-decoration: none;
}

.breadcrumb a:not(.Button):hover {
  text-decoration: underline;
}

.breadcrumb span {
  color: var(--color-gray-700);
}

.video-border {
  border: 1px #f1f1f1 solid;
}

/* Expand on click element used for examples */
details {
  padding: 10px 15px;
  border-radius: 8px;
  display: block;
  background: var(--color-gray-100);
  border: 1px solid var(--color-gray-300);
}

details summary {
  cursor: pointer;
}

details+details {
  margin-top: 1rem;
}


/****************************
  Templates
****************************/

.templates-grid {
  display: grid;
  gap: 1em;
  grid-template-columns: repeat(auto-fit, minmax(16em, 1fr));
  margin-top: 3em;
}

.templates-card {
  --padding: 0.75em;
  background-color: var(--color-gray-100);
  border: 1px solid var(--color-gray-300);
  padding: var(--padding);
  transition: all 200ms;
  position: relative;
  border-radius: .5rem;
  box-shadow: 0 0 12px rgba(23, 20, 13, .16);
  overflow: hidden;
}

.templates-card:hover {
  box-shadow: 0 0 20px rgba(23, 20, 13, .16);
}

.templates-card:hover a {
  color: var(--color-blue-400);
}

.templates-card img {
  width: calc(var(--padding) * 2 + 100%);
  min-height: 14em;
  height: auto;
  margin: calc(-1 * var(--padding)) calc(-1 * var(--padding)) 0.75em calc(-1 * var(--padding));
  transition: border-radius 200ms;
}

.templates-card p {
  color: var(--color-gray-500);
  margin-bottom: 0;
  margin-top:.5rem;
  text-transform: capitalize;
}

.templates-card a {
  color: var(--color-gray-900);
  text-decoration: none;
  transition: color 200ms;
}

.templates-card a::before {
  content: "";
  position: absolute;
  top: 0;
  left: 0;
  z-index: 0;
  width: 100%;
  height: 100%;
}

/******
Footer 
******/

.Footer {
  background-color: var(--color-gray-900);
  padding: 5em 0 2em 0;
  width: 100%;
  display: grid;
  color: #fff;
  place-items: center;
  position: relative;
  z-index: 3;
}

.FooterWrapper {
  width: 100%;
  padding: 0 3em;
  overflow: hidden;
}

.FooterGrid {
  display: flex;
  flex-wrap: wrap;
  justify-content: space-between;
  row-gap: 2em
}

.FooterMenus {
  display: flex;
  gap: 5em;
  align-items: flex-start;
  flex-wrap: wrap
}

.FooterNav {
  display: flex;
  flex-wrap: wrap;
  gap: 5em
}

.FooterNav ul {
  list-style: none;
  margin: 0;
  padding: 0
}

.FooterNav ul li+li {
  margin-top: 1em
}

.FooterNav a {
  color: var(--color-white);
  text-decoration: none;
  transition: color .2s
}

.FooterNav a:hover {
  color: var(--color-main-accent)
}

.FooterLogo {
  width: 100%;
  height: auto
}

.FooterCTA {
  position: relative;
}

.FooterCTAButton {
  background: var(--color-white);
  color: var(--color-gray-900);
}

.FooterCTAButton:hover {
  background-color: var(--color-main-accent)
}

.FooterCTASquares {
  position: absolute;
  top: -4.35rem;
  right: 0;
  z-index: -1
}

.FooterNav .FooterNavHeading {
  margin-top: 0;
  color: var(--color-gray-400)
}

.FooterSocialsLogo {
  margin-top: 4px;
}

.FooterSocialsLogoHumanSignal {
  width: 15em;
  height: auto;
}

.FooterSocials {
  margin-top: clamp(1em, 7vw, 2em)
}

.FooterContainer {
  overflow: hidden;
  width: 100%
}

.FooterGridCopyright {
  display: flex;
  justify-content: space-between;
  flex-wrap: wrap;
  gap: 2em;
  color: var(--color-gray-400);
  margin-top: 5em
}

.FooterGridCopyright a,
.FooterGridCopyright p {
  color: currentColor;
}

.FooterGridCopyright p {
  margin: 0;
}

.FooterGridCopyright a {
  text-decoration: none;
}

.FooterGridCopyright a:hover {
  color: var(--color-main-accent);
}


@media (max-width: 62.8125rem) {
  .FooterCTASquares {
    display: none
  }

  .FooterNav {
    grid-row-gap: 3em
  }
}

@media (max-width: 37.5rem) {
  .Footer {
    position: relative
  }
}

@media (max-width: 75rem) {
  footer {
    position: static
  }

  .FooterSocials {
    order: 2
  }

  .FooterGrid {
    flex-direction: column
  }
}

.SocialIcons {
  --border-color: transparent;
  --icon-color: var(--color-white);
  --background-color: var(--color-gray-700);
  --hover-icon-color: var(--color-white);
  --hover-background-color: var(--color-main-accent)
}

.SocialIcons.Secondary {
  --border-color: var(--color-gray-900);
  --icon-color: var(--color-gray-900);
  --background-color: var(--color-white);
  --hover-icon-color: var(--color-white);
  --hover-background-color: var(--color-gray-900)
}

.SocialIcons ul {
  display: flex;
  flex-wrap: wrap;
  list-style: none;
  margin: 0;
  padding: 0;
  gap: 1em
}

.SocialIcons ul li {
  position: relative
}

.SocialIcons ul li a {
  width: 2.3125em;
  aspect-ratio: 1/1;
  display: flex;
  align-items: center;
  justify-content: center;
  background-color: var(--background-color);
  color: var(--icon-color);
  border-radius: 50%;
  border: 1px solid var(--border-color);
  transition: all .2s
}

.SocialIcons ul li a:hover {
  background-color: var(--hover-background-color);
  color: var(--hover-icon-color)
}

.SocialIcons ul li a svg {
  width: 70%;
  height: auto
}

.SocialIconsCopyTooltip {
  color: var(--color-white);
  background-color: var(--color-gray-900);
  padding: 0 .15em;
  position: absolute;
  top: .7em;
  left: calc(100% + 1em);
  margin: 0;
  opacity: 0;
  pointer-events: none;
  transition: opacity .1s
}

/****************************
  Was it helpful form
****************************/
.helpful-container {}

.helpful-button-group {
  display: flex;
  gap: 1em;
  flex-wrap: wrap;
}

.helpful-form,
.helpful-form fieldset {
  border: 0;
  padding: 0;
  margin: 0;
}

.helpful-form .helpful-radio-container {
  position: relative;
  cursor: pointer;
}

.helpful-form input[type="radio"] {
  appearance: none;
  bottom: 0;
  left: 0;
  margin: 0;
  position: absolute;
  right: 0;
  top: 0;
  cursor: pointer;
}

.helpful-form .helpful-form-label {
  --min-size: 0.75rem;
  /* 12px */
  --max-size: 0.875rem;
  /* 14px */
  --line-height: 1.41;

  font-family: var(--font-family-secondary);
  font-size: clamp(var(--min-size), 7vw, var(--max-size));
  color: var(--color-gray-900);
  line-height: var(--line-height);
  font-weight: normal;
  margin-bottom: 0.5rem;
  display: block;
}

.helpful-form-textarea {
  font-family: var(--font-family-secondary);
  resize: none;
  border: 1px var(--color-gray-300) solid;
  padding: 0.5em;
  min-height: 4rem;
  width: 100%;
  border-radius: .25rem;
}

.helpful-form-textarea+.helpful-form-label {
  margin-top: 1rem;
}

.helpful-form-submit-container {
  display: flex;
  flex-wrap: wrap;
  gap: 1em;
  margin-top: 1em;
}

.helpful-form-input {
  border: 1px var(--color-gray-300) solid;
  padding: 0.5em;
  width: 100%;
  border-radius: .25rem;
  font-family: var(--font-family-secondary);
}

.helpful-form-more {
  display: none;
  padding-top: 1em;
}

.helpful-form-confirmation {
  display: none;
  padding-top: 2em;
}

.helpful-form input[type="radio"]:hover+.helpful-button,
.helpful-form input[type="radio"]:checked+.helpful-button {
  background-color: var(--background-hover);
  color: var(--color-hover);

  cursor: pointer;
}

.helpful-button {
  --color: var(--color-main-accent);
  --color-hover: var(--color-white);
  --background-hover: var(--color-orange-400);
<<<<<<< HEAD
  --background: var(--color-orange-100);

  appearance: none;
  background-color: var(--color-orange-100);
=======
  --background: var(--color-orange-0);

  appearance: none;
  background-color: var(--color-orange-0);
>>>>>>> 92d67381
  border: 1px var(--color) solid;
  color: var(--color);
  font-size: 0.875rem;
  display: flex;
  align-items: center;
  gap: 0.25em;
  padding: 0.5em;
  border-radius: 3rem;
}

/****************************
  Code theme
****************************/

pre {
  position: relative;
  white-space: normal;
}

pre code.hljs {
  font-family: var(--font-family-monospace);
  font-size: 0.9rem;
  line-height: 1.25;
  border-radius: 8px;
  background: var(--color-gray-900);
  position: relative;
  white-space: pre;
}

pre code.hljs {
  display: block;
  overflow-x: auto;
  padding: 2.5em 1.5em 1.5em;
}

code.hljs {
  padding: 3px 5px;
}

/*!
  Theme: Tokyo-night-Dark
  origin: https://github.com/enkia/tokyo-night-vscode-theme
  Description: Original highlight.js style
  Author: (c) Henri Vandersleyen <hvandersleyen@gmail.com>
  License: see project LICENSE
  Touched: 2022
*/
.hljs-comment,
.hljs-meta {
  color: var(--color-gray-500)
}

.hljs-deletion,
.hljs-doctag,
.hljs-regexp,
.hljs-selector-attr,
.hljs-selector-class,
.hljs-selector-id,
.hljs-selector-pseudo,
.hljs-tag,
.hljs-template-tag,
.hljs-variable.language_ {
  color: var(--color-yellow-400);
}

.hljs-link,
.hljs-literal,
.hljs-number,
.hljs-params,
.hljs-template-variable,
.hljs-type,
.hljs-variable {
  color: var(--color-yellow-400);
}

.hljs-attribute,
.hljs-built_in {
  color: var(--color-yellow-400);
}

.hljs-keyword,
.hljs-property,
.hljs-subst,
.hljs-title,
.hljs-title.class_,
.hljs-title.class_.inherited__,
.hljs-title.function_ {
  color: var(--color-blue-300);
}

.hljs-selector-tag {
  color: #a0d964;
}

.hljs-addition,
.hljs-bullet,
.hljs-quote,
.hljs-string,
.hljs-symbol {
  color: var(--color-green-400);
}

.hljs-code,
.hljs-formula,
.hljs-section {
  color: var(--color-blue-400);
}

.hljs-attr,
.hljs-char.escape_,
.hljs-keyword,
.hljs-name,
.hljs-operator {
  color: var(--color-purple-400);
}

.hljs-punctuation {
  color: var(--color-white);
}

.hljs {
  background: var(--color-gray-900);
  color: var(--color-white);
}

.hljs-emphasis {
  font-style: italic
}

.hljs-strong {
  font-weight: 700
}


.code-block-copy-button {
  position: absolute;
  top: 0;
  right: 0;
  appearance: none;
  background-color: #fff3;
  color: #fff;
  opacity: .5;
  border: 0;
  border-bottom-left-radius: 0.5em;
  padding: 0.5em;
  display: flex;
  gap: 0.5em;
  align-items: center;
  z-index: 2;
  white-space: normal;
  cursor: pointer;
}

.code-block-copy-button svg {
  width: 1em;
  height: 1em;
}

.code-block-copy-check-icon {
  display: none;
}

/****************************
  Playground
****************************/

#preview-wrapper {
  width: 100%;
  height: 100%;
  top: 0;
  left: 0;
  position: fixed;
  z-index: 100000;
  background: rgba(0, 0, 0, 0.4);
  display: flex;
  flex-direction: column;
  justify-content: center;
  align-items: center;
  text-align: center;
  min-height: 100vh;
}

#render-editor-loader {
  max-width: 1200px;
  background: #fff;
  padding: 3%;
  width: 500px;
  height: 500px;
  border-radius: 10px;
  display: flex;
  flex-direction: column;
  justify-content: center;
  align-items: center;
  text-align: center;
}

#render-editor {
  max-width: 1200px;
  border: none;
  background: #fff;
  padding: 3%;
  width: 500px;
  height: 500px;
  border-radius: 10px;
}

#main-preview iframe#render-editor {
  width: 100%;
  padding: 5px;
  margin: 1em 0;
  margin-left: -20px;
}

.page-type-playground .content-markdown {
  width: 100%;
  max-width: none;
}

.page-type-playground .content-markdown a {
  text-decoration: none;
}

.page-type-playground #basic-templates a {
  margin-bottom: 0.25rem;
  display: inline-block;
  border-bottom: 1px solid transparent;
}

.page-type-playground #basic-templates a:hover {
  /* border-bottom: 1px dashed currentColor; */
}

.playground-buttons {
  display: flex;
  justify-content: flex-end;
  gap: 1em;
  margin-top: 1em;
}

.playground-buttons a,
.playground-buttons button {
  font-family: var(--font-family-secondary);
  font-size: 1rem;
  text-decoration: none;
  font-weight: 600;
  cursor: pointer;
  color: var(--color-blue-400);
  transition: all 200ms;
}

.playground-buttons a:hover,
.playground-buttons button:hover {
  color: var(--color-blue-600);
  text-decoration: none !important;
}

.playground-buttons button {
  appearance: none;
  border: 0;
  background-color: transparent;
}

/****************************
  Search
****************************/

.algolia-autocomplete {
  width: 100%;
}

.AlgoliaSearch {
  position: relative;
  display: flex;
  align-items: center;
  flex-basis: 325px;
  margin-left: auto;
  font-family: var(--font-family-primary);
}

@media (max-width: 799px) {
  .AlgoliaSearch {
    width: 100%;
    flex-grow: 1;
    flex-basis: 500px;
    margin-left: 0.5rem;
    order: 2;
    margin-right: -0.6em;
    font-family: var(--font-family-primary);
  }
}

.AlgoliaSearchIcon {
  width: 1em;
  height: 1em;
  z-index: 1;
  pointer-events: none;
  margin-right: -2em;
  fill: var(--color-gray-900);
}

.AlgoliaSearchCmdK {
  --cmd-k-background-color: var(--color-gray-300);
  --cmd-k-icon-color: var(--color-gray-900);

  position: absolute;
  right: 21px;
  pointer-events: none;
}

#docsearch-input {
  align-self: center;
  border-radius: 2em;
  background-color: var(--color-gray-100);
  border: 0;
  padding: 0.75em 1em 0.75em 2.5em;
  font-size: 1rem;
  width: 100%;
  border: 1px solid var(--color-gray-300);
  font-family: var(--font-family-primary);
  font-size: .875rem;
}

#docsearch-input::placeholder {
  color: var(--color-gray-500);
}

#docsearch-input:focus {
  outline-color: var(--color-blue-400);
}

.ds-dropdown-menu {
  background-color: white;
  border: 1px var(--color-gray-300) solid;
  border-radius: .75rem;
  /* top: calc(100% + 4px)!important; Needed to overwrite Algolia’s default style */
  top: calc(100% + 7.5px) !important;
  padding: 1em;
  width: 160%;
  box-shadow: 0 0 12px rgba(23, 20, 13, .16);
}

.algolia-docsearch-footer {
  display: none;
}

.algolia-docsearch-suggestion {
  text-decoration: none;
  color: var(--color-gray-900);
}

.algolia-docsearch-suggestion:hover .algolia-docsearch-suggestion--wrapper {
  border-color: var(--color-blue-400);
}

.algolia-docsearch-suggestion--category-header {
  font-size: 1rem;
  font-weight: 600;
  margin-bottom: 0.5em;
  margin-top: 1em;
  border-top: 1px var(--color-gray-200) solid;
  padding-top: 1em;
}

.ds-suggestion:first-child .algolia-docsearch-suggestion--category-header {
  margin-top: 0;
  padding-top: 0;
  border-top: none;
}

.algolia-docsearch-suggestion--wrapper {
  background-color: var(--color-gray-100);
  border: 1px var(--color-gray-100) solid;
  border-radius: .25rem;
  margin-top: .25rem;
}

.algolia-docsearch-suggestion--subcategory-inline {
  display: none;
}

.algolia-docsearch-suggestion--text {
  font-size: 0.9em;
  color: var(--color-gray-700);
}

.algolia-docsearch-suggestion--highlight {
  color: var(--color-blue-400);
  font-weight: 600;
}

.algolia-docsearch-suggestion--subcategory-column {
  display: none;
}

.algolia-docsearch-suggestion--wrapper {
  padding: 0.5em;
}

.algolia-docsearch-suggestion--category-header {
  margin-bottom: 0.25em;
}

.algolia-docsearch-suggestion--content {
  font-size: 0.875em;
}

.algolia-docsearch-suggestion__secondary:not(.algolia-docsearch-suggestion__main) .algolia-docsearch-suggestion--category-header {
  display: none;
}

.algolia-docsearch-suggestion--title+.algolia-docsearch-suggestion--text {
  margin-top: 0.5em;
}

@media (max-width: 1150px) {
  .ds-dropdown-menu {
    width: 100%;
  }
}

/****************************
  Enterprise theme
****************************/

.page-tier-enterprise {
  --color-main-accent: var(--color-orange-400);
}

.page-tier-enterprise .page-header {
  background-color: var(--color-gray-900);
}

.page-header-main-nav>li>a:not(.Button) {
  color: var(--color-gray-900);
  transition: all 200ms;
  font-size: .875rem;
}

.page-tier-enterprise .page-header-main-nav>li>a:not(.Button) {
  color: var(--color-white);
}

.page-header nav>ul>li>ul a {
  color: black;
  transition: all 200ms;
  font-size: .875rem;
}

.page-tier-enterprise .page-header nav a:not(.Button):hover {
  color: var(--color-orange-400);
}

.page-tier-enterprise .page-header .Button {
  background-color: var(--color-white);
  color: var(--color-gray-900);
  font-size: .875rem;
}

.page-tier-enterprise .page-header .Button:hover {
  background-color: var(--color-orange-400);
}

.heidi {
  max-height: 14em;
  margin-top: -3.5rem;
}

.page-tier-enterprise .heidi {
  display: none;
}

.page-tier-enterprise .helpful-button {
  --color-hover: var(--color-white);
  --background: var(--color-yellow-400);
  --background-hover: var(--color-orange-400);
}

.page-tier-enterprise .hamburger-button span {
  background-color: var(--color-white);
}

.page-tier-enterprise .page-header nav {
  background-color: var(--color-gray-900);
}

.page-tier-enterprise .page-header nav button {
  color: var(--color-white);
}

.page-tier-enterprise .page-header nav button+ul {
  background-color: var(--color-white);
}

.page-tier-enterprise .page-header nav>button+ul ul {
  background-color: var(--color-gray-700);
}

.page-tier-enterprise #docsearch-input {
  color: var(--color-white);
  background-color: var(--color-gray-800);
  border: 1px var(--color-gray-600) solid;
  font-family: var(--font-family-primary);
}

.page-tier-enterprise .AlgoliaSearchIcon {
  fill: var(--color-white);
}

.page-tier-enterprise #docsearch-input:focus {
  outline-color: var(--color-gray-500);
}

.enterprise-only {
  display: none;
}

.page-tier-enterprise .opensource-only {
  display: none;
}

.page-tier-enterprise .enterprise-only {
  display: revert;
}

.page-tier-enterprise .page-header-chevron-icon path {
  stroke: var(--color-white);
}

.page-tier-enterprise .page-header-content-switcher a {
  color: var(--color-white);
}

.page-tier-enterprise .page-header-content-switcher a:hover {
  color: var(--color-orange-400);
}

.page-tier-enterprise .page-header-content-switcher a svg * {
  fill: var(--color-white);
}

.page-tier-enterprise .page-header-content-switcher a:hover svg * {
  fill: var(--color-orange-400);
}

.page-tier-enterprise .page-header-content-switcher .active {
  color: var(--color-orange-400);
  border-bottom: 3px solid var(--color-orange-400);
}

.page-tier-enterprise .AlgoliaSearchCmdK {
  --cmd-k-background-color: var(--color-gray-600);
  --cmd-k-icon-color: var(--color-white);
}

@media (max-width: 500px) {
  .page-tier-enterprise .HeaderLogo {
    flex-basis: 12em;
    flex-grow: 1;
  }
}

@media (max-width: 1150px) {
  .page-header nav .page-header-main-nav {
    border-color: var(--color-gray-700);
  }
}<|MERGE_RESOLUTION|>--- conflicted
+++ resolved
@@ -5,10 +5,7 @@
 html {
   --color-orange-400: #FF7557;
   --color-orange-100: #FFD6CD;
-<<<<<<< HEAD
-=======
   --color-orange-0: #FFF1EE;
->>>>>>> 92d67381
 
   --color-yellow-400: #FFA663;
   --color-yellow-100: #FFE4D0;
@@ -123,21 +120,12 @@
   align-items: center;
   gap: 0.5em;
   font-family: var(--font-family-secondary);
-<<<<<<< HEAD
 }
 
 .page-header nav>button svg:last-child {
   margin-left: auto;
 }
 
-=======
-}
-
-.page-header nav>button svg:last-child {
-  margin-left: auto;
-}
-
->>>>>>> 92d67381
 .page-header nav>button.active svg:last-child {
   transform: rotate(180deg);
 }
@@ -591,7 +579,6 @@
   background-size: 100% .5rem;
   background-repeat: no-repeat;
   box-shadow: 0 0 12px rgba(23, 20, 13, .16);
-<<<<<<< HEAD
 }
 
 .card-link {
@@ -608,24 +595,6 @@
   padding: 2rem 1.5rem 1.5rem;
 }
 
-=======
-}
-
-.card-link {
-  transition: all 200ms;
-  text-decoration: none;
-  color: black;
-}
-
-.card-link:hover {
-  box-shadow: 0 0 20px rgba(23, 20, 13, .16);
-}
-
-.card-text {
-  padding: 2rem 1.5rem 1.5rem;
-}
-
->>>>>>> 92d67381
 .card-image .card-text {
   padding: 1rem 1.5rem 1.5rem;
 }
@@ -715,8 +684,6 @@
   padding-bottom: 2rem;
 }
 
-<<<<<<< HEAD
-=======
 .large-changelog-item{
   border: 1px solid var(--color-gray-400);
   padding: 1.5rem;
@@ -724,7 +691,6 @@
   margin-top: 2rem;
 }
 
->>>>>>> 92d67381
 .content-footer {
   border-top: 1px var(--color-gray-300) solid;
   padding-top: 2em;
@@ -1342,13 +1308,6 @@
   height: auto;
   margin: 1em 0;
   display: block;
-<<<<<<< HEAD
-}
-
-.content-markdown img {
-  border: 1px var(--color-gray-100) solid;
-=======
->>>>>>> 92d67381
 }
 
 .content-markdown hr {
@@ -1368,21 +1327,12 @@
   border-radius: .25rem;
   box-shadow: 0 0 10px rgba(23, 20, 13, .16);
   padding-bottom: .5rem;
-<<<<<<< HEAD
 }
 
 h1+.admonition {
   margin-top: 2rem !important;
 }
 
-=======
-}
-
-h1+.admonition {
-  margin-top: 2rem !important;
-}
-
->>>>>>> 92d67381
 .content-markdown .admonition+.admonition,
 .content-markdown h2+.admonition,
 .content-markdown h3+.admonition,
@@ -1426,63 +1376,36 @@
   position: absolute;
   left: .5rem;
   top: .35rem;
-<<<<<<< HEAD
 }
 
 .admonition p {
   padding: 0 .75rem .5rem .75rem;
 }
 
-=======
-}
-
-.admonition p {
-  padding: 0 .75rem .5rem .75rem;
-}
-
->>>>>>> 92d67381
 /* alert */
 .content-markdown .admonition.attention {
   --color-border: var(--color-orange-400);
   --color-title: var(--color-gray-900);
   --color-title-background: var(--color-orange-100);
   --color-background: var(--color-white);
-<<<<<<< HEAD
 }
 
 .admonition.attention .admonition-title:before {
   content: url(../images/design/alert-icon.svg);
 }
 
-=======
-}
-
-.admonition.attention .admonition-title:before {
-  content: url(../images/design/alert-icon.svg);
-}
-
->>>>>>> 92d67381
 /* warning */
 .content-markdown .admonition.warning {
   --color-border: var(--color-yellow-400);
   --color-title: var(--color-gray-900);
   --color-title-background: var(--color-yellow-100);
   --color-background: var(--color-white);
-<<<<<<< HEAD
 }
 
 .admonition.warning .admonition-title:before {
   content: url(../images/design/warning-icon.svg);
 }
 
-=======
-}
-
-.admonition.warning .admonition-title:before {
-  content: url(../images/design/warning-icon.svg);
-}
-
->>>>>>> 92d67381
 /* note */
 .content-markdown .admonition.note {
   --color-border: var(--color-blue-400);
@@ -2062,17 +1985,10 @@
   --color: var(--color-main-accent);
   --color-hover: var(--color-white);
   --background-hover: var(--color-orange-400);
-<<<<<<< HEAD
-  --background: var(--color-orange-100);
-
-  appearance: none;
-  background-color: var(--color-orange-100);
-=======
   --background: var(--color-orange-0);
 
   appearance: none;
   background-color: var(--color-orange-0);
->>>>>>> 92d67381
   border: 1px var(--color) solid;
   color: var(--color);
   font-size: 0.875rem;
