export const isFlagEnabled = (id: string, flagList: Record<string, boolean>, defaultValue = false) => {
  if (id in flagList) {
<<<<<<< HEAD
    return flagList[id];
=======
    return flagList[id] === true;
>>>>>>> 2960b244
  }
  return defaultValue;
};

export const formDataToJPO = (formData: FormData) => {
  if (formData instanceof FormData) {
    return Object.fromEntries(formData.entries());
  }

  return formData;
};<|MERGE_RESOLUTION|>--- conflicted
+++ resolved
@@ -1,10 +1,6 @@
 export const isFlagEnabled = (id: string, flagList: Record<string, boolean>, defaultValue = false) => {
   if (id in flagList) {
-<<<<<<< HEAD
-    return flagList[id];
-=======
-    return flagList[id] === true;
->>>>>>> 2960b244
+    return flagList[id] ?? defaultValue;
   }
   return defaultValue;
 };
