--- conflicted
+++ resolved
@@ -37,14 +37,11 @@
  */
 export const FF_AUTH_TOKENS = "fflag__feature_develop__prompts__dia_1829_jwt_token_auth";
 
-<<<<<<< HEAD
 export const FF_IMPROVE_GLOBAL_ERROR_MESSAGES = "fflag_feat_front_optic_1746_improve_global_error_messages_short";
-=======
 /**
  * Enable new home page for LSO and LSE
  */
 export const FF_HOMEPAGE = "fflag_all_feat_dia_1777_ls_homepage_short";
->>>>>>> cd2a6ba4
 
 export function isFF(id: string) {
   // TODO: remove the override + if statement once LSE and LSO start building react the same way and fflag_fix_front_lsdv_4620_memory_leaks_100723_short is removed
