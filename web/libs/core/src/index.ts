export * from "./lib/utils/analytics";
<<<<<<< HEAD
export * from "./pages";
=======
export * from "./lib/Tour";
>>>>>>> 8f3a01d4
<|MERGE_RESOLUTION|>--- conflicted
+++ resolved
@@ -1,6 +1,3 @@
 export * from "./lib/utils/analytics";
-<<<<<<< HEAD
 export * from "./pages";
-=======
-export * from "./lib/Tour";
->>>>>>> 8f3a01d4
+export * from "./lib/Tour";