import { Callout, CalloutContent, CalloutHeader, CalloutIcon, CalloutTitle } from "@humansignal/ui/lib/callout/callout";
import { IconWarning } from "@humansignal/icons";
import { atomWithMutation, atomWithQuery, queryClientAtom } from "jotai-tanstack-query";
import { useAtomValue } from "jotai";
import clsx from "clsx";
import { useCallback, useEffect, useMemo, useState } from "react";
import { format } from "date-fns";
import { useCopyText } from "../../../lib/hooks/useCopyText";
import styles from "./PersonalJWTToken.module.scss";

/**
 * FIXME: This is legacy imports. We're not supposed to use such statements
 * each one of these eventually has to be migrated to core/ui
 */
<<<<<<< HEAD
import { API } from "/apps/labelstudio/src/providers/ApiProvider";
import { modal, confirm } from "/apps/labelstudio/src/components/Modal/Modal";
import { Button } from "/apps/labelstudio/src/components/Button/Button";
import { Input, Label } from "/apps/labelstudio/src/components/Form/Elements";
import { Tooltip } from "@humansignal/ui";
=======
import { API } from "apps/labelstudio/src/providers/ApiProvider";
import { modal, confirm } from "apps/labelstudio/src/components/Modal/Modal";
import { Button } from "apps/labelstudio/src/components/Button/Button";
import { Input, Label } from "apps/labelstudio/src/components/Form/Elements";
import { Tooltip } from "apps/labelstudio/src/components/Tooltip/Tooltip";
>>>>>>> cd2a6ba4

type Token = {
  token: string;
  expires_at: string;
};

const ACCESS_TOKENS_QUERY_KEY = ["access-tokens"];

// list all existing API tokens
const tokensListAtom = atomWithQuery(() => ({
  queryKey: ACCESS_TOKENS_QUERY_KEY,
  async queryFn() {
    const tokens = await API.invoke("accessTokenList");
    if (!tokens.$meta.ok) {
      console.error(token.error);
      return [];
    }

    return tokens as Token[];
  },
}));

// despite the name, gets user's access token
const refreshTokenAtom = atomWithMutation((get) => {
  const queryClient = get(queryClientAtom);
  return {
    mutationKey: ["refresh-token"],
    async mutationFn() {
      const token = await API.invoke("accessTokenGetRefreshToken");
      if (!token.$meta.ok) {
        console.error(token.error);
        return "";
      }
      return token.token;
    },
    onSettled() {
      queryClient.invalidateQueries({ queryKey: ACCESS_TOKENS_QUERY_KEY });
    },
  };
});

const revokeTokenAtom = atomWithMutation((get) => {
  const queryClient = get(queryClientAtom);
  return {
    mutationKey: ["revoke"],
    async mutationFn({ token }: { token: string }) {
      await API.invoke("accessTokenRevoke", null, {
        params: {},
        body: {
          refresh: token,
        },
      });
    },
    // Optimistic update
    async onMutate({ token }: { token: string }) {
      // Cancel all ongoing queries so we can override the data they hold
      await queryClient.cancelQueries({ queryKey: ACCESS_TOKENS_QUERY_KEY });
      // Getting currently cached data of a specific query
      const previousTokens = queryClient.getQueryData(ACCESS_TOKENS_QUERY_KEY) as Token[];
      // We need to keep everything but one token that we just deleted
      const filtered = previousTokens.filter((t) => t.token !== token);
      // We now optimistically override data inside the query
      queryClient.setQueryData(ACCESS_TOKENS_QUERY_KEY, (old: Token[]) => filtered as Token[]);
      return { previousTokens };
    },
    onError: (err, newTodo, context) => {
      // If error, reset query to its previous state (without changes from `onMutate`)
      queryClient.setQueryData(ACCESS_TOKENS_QUERY_KEY, context?.previousTokens);
    },
    onSettled() {
      // Reload query from remote if deletion went ok
      queryClient.invalidateQueries({
        queryKey: ACCESS_TOKENS_QUERY_KEY,
      });
    },
  };
});

export function PersonalJWTToken() {
  const [dialogOpened, setDialogOpened] = useState(false);
  const tokens = useAtomValue(tokensListAtom);
  const revokeToken = useAtomValue(revokeTokenAtom);
  const createToken = useAtomValue(refreshTokenAtom);

  const tokensListClassName = clsx({
    [styles.tokensList]: tokens.data && tokens.data.length,
  });

  const revoke = useCallback(
    async (token: string) => {
      confirm({
        title: "Revoke Token",
        body: `Are you sure you want to delete this access token? Any application using this token will need a new token to be able to access ${
          window?.APP_SETTINGS?.app_name || "Label Studio"
        }`,
        okText: "Revoke",
        buttonLook: "danger",
        onOk: async () => {
          await revokeToken.mutateAsync({ token });
        },
      });
    },
    [revokeToken],
  );

  const disallowAddingTokens = useMemo(() => {
    return createToken.isPending || tokens.isLoading || (tokens.data?.length ?? 0) > 0;
  }, [createToken.isPending, tokens.isLoading, tokens.data]);

  function openDialog() {
    if (dialogOpened) return;
    setDialogOpened(true);
    modal({
      visible: true,
      title: "New Auth Token",
      style: { width: 680 },
      body: CreateTokenForm,
      closeOnClickOutside: false,
      onHidden: () => setDialogOpened(false),
    });
  }

  return (
    <div className={styles.personalAccessToken}>
      <div className={tokensListClassName}>
        {tokens.isLoading ? (
          <div>loading...</div>
        ) : tokens.isSuccess && tokens.data && tokens.data.length ? (
          <div>
            <Label text="Access Token" className={styles.label} />
            <div className="flex flex-col gap-2">
              {tokens.data.map((token, index) => {
                return (
                  <div key={`${token.expires_at}${index}`} className={styles.token}>
                    <div className={styles.tokenWrapper}>
                      <div className={styles.expirationDate}>
                        {token.expires_at
                          ? `Expires on ${format(new Date(token.expires_at), "MMM dd, yyyy HH:mm")}`
                          : "Personal access token"}
                      </div>
                      <div className={styles.tokenString}>{token.token}</div>
                    </div>
                    <Button look="destructive" onClick={() => revoke(token.token)}>
                      Revoke
                    </Button>
                  </div>
                );
              })}
            </div>
          </div>
        ) : tokens.isError ? (
          <div>Unable to load tokens list</div>
        ) : null}
      </div>
      <Tooltip title="You can only have one active token" disabled={!disallowAddingTokens}>
        <div style={{ width: "max-content" }}>
          <Button disabled={disallowAddingTokens || dialogOpened} onClick={openDialog}>
            Create New Token
          </Button>
        </div>
      </Tooltip>
    </div>
  );
}

function CreateTokenForm() {
  const { data, mutate: createToken } = useAtomValue(refreshTokenAtom);
  const [copy, copied] = useCopyText(data ?? "");

  useEffect(() => {
    createToken();
  }, []);

  return (
    <div className="flex flex-col gap-2">
      <p>Copy your new access token from below and keep it secure. </p>

      <div className="flex items-end w-full gap-2">
        <Input
          label="Access Token"
          labelProps={{ className: "flex-1", rawClassName: "flex-1" }}
          className="w-full"
          readOnly
          value={data}
        />
        <Button onClick={copy} disabled={copied}>
          {copied ? "Copied!" : "Copy"}
        </Button>
      </div>

      {data?.expires_at && (
        <div>
          <Label text="Token Expiry Date" />
          {data && format(new Date(data?.expires_at), "MMM dd, yyyy HH:mm z")}
        </div>
      )}

      <Callout variant="warning">
        <CalloutHeader>
          <CalloutIcon>
            <IconWarning />
          </CalloutIcon>
          <CalloutTitle>Manage your access tokens securely</CalloutTitle>
        </CalloutHeader>
        <CalloutContent>
          Do not share this key with anyone. If you suspect any keys have been compromised, you should revoke them and
          create new ones.
        </CalloutContent>
      </Callout>
    </div>
  );
}<|MERGE_RESOLUTION|>--- conflicted
+++ resolved
@@ -12,19 +12,11 @@
  * FIXME: This is legacy imports. We're not supposed to use such statements
  * each one of these eventually has to be migrated to core/ui
  */
-<<<<<<< HEAD
 import { API } from "/apps/labelstudio/src/providers/ApiProvider";
 import { modal, confirm } from "/apps/labelstudio/src/components/Modal/Modal";
 import { Button } from "/apps/labelstudio/src/components/Button/Button";
 import { Input, Label } from "/apps/labelstudio/src/components/Form/Elements";
 import { Tooltip } from "@humansignal/ui";
-=======
-import { API } from "apps/labelstudio/src/providers/ApiProvider";
-import { modal, confirm } from "apps/labelstudio/src/components/Modal/Modal";
-import { Button } from "apps/labelstudio/src/components/Button/Button";
-import { Input, Label } from "apps/labelstudio/src/components/Form/Elements";
-import { Tooltip } from "apps/labelstudio/src/components/Tooltip/Tooltip";
->>>>>>> cd2a6ba4
 
 type Token = {
   token: string;
