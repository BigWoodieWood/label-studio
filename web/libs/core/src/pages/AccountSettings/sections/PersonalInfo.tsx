import { type FormEventHandler, useCallback, useEffect, useRef, useState } from "react";
import clsx from "clsx";
<<<<<<< HEAD
import { InputFile, useToast } from "@humansignal/ui";
import { useAPI } from "apps/labelstudio/src/providers/ApiProvider";
import styles from "../AccountSettings.module.scss";

/**
 * FIXME: This is legacy imports. We're not supposed to use such statements
 * each one of these eventually has to be migrated to core/ui
 */
import { Input } from "apps/labelstudio/src/components/Form/Elements";
import { Userpic } from "apps/labelstudio/src/components/Userpic/Userpic";
import { useCurrentUser } from "apps/labelstudio/src/providers/CurrentUser";
import { Button } from "apps/labelstudio/src/components/Button/Button";

export const PersonalInfo = () => {
  const api = useAPI();
  const toast = useToast();
  const { user, fetch, isInProgress: userInProgress } = useCurrentUser();
  const [fname, setFName] = useState("");
  const [lname, setLName] = useState("");
  const [email, setEmail] = useState("");
  const [phone, setPhone] = useState("");
  const [isInProgress, setIsInProgress] = useState(false);
  const userInfoForm = useRef();
  const userAvatarForm = useRef();
  const avatarRef = useRef();
  const fileChangeHandler = () => userAvatarForm.current.requestSubmit();
  const avatarFormSubmitHandler = useCallback(
    async (e, isDelete = false) => {
      e.preventDefault();
      const response = await api.callApi(isDelete ? "deleteUserAvatar" : "updateUserAvatar", {
        params: {
          pk: user?.id,
        },
        body: {
          avatar: avatarRef.current.files[0],
        },
=======
import { InputFile, ToastType, useToast } from "@humansignal/ui";
import { API } from "apps/labelstudio/src/providers/ApiProvider";
import styles from "../AccountSettings.module.scss";
import { useCurrentUserAtom } from "@humansignal/core/lib/hooks/useCurrentUser";
import { atomWithMutation } from "jotai-tanstack-query";
import { useAtomValue } from "jotai";

/**
 * FIXME: This is legacy imports. We're not supposed to use such statements
 * each one of these eventually has to be migrated to core or ui
 */
import { Input } from "/apps/labelstudio/src/components/Form/Elements";
import { Userpic } from "/apps/labelstudio/src/components/Userpic/Userpic";
import { Button } from "/apps/labelstudio/src/components/Button/Button";

const updateUserAvatarAtom = atomWithMutation(() => ({
  mutationKey: ["update-user"],
  async mutationFn({
    userId,
    body,
    isDelete,
  }: { userId: number; body: FormData; isDelete?: never } | { userId: number; isDelete: true; body?: never }) {
    const method = isDelete ? "deleteUserAvatar" : "updateUserAvatar";
    const response = await API.invoke(
      method,
      {
        pk: userId,
      },
      {
        body,
>>>>>>> 2960b244
        headers: {
          "Content-Type": "multipart/form-data",
        },
        errorFilter: () => true,
      },
    );
    return response;
  },
}));

export const PersonalInfo = () => {
  const toast = useToast();
  const { user, fetch: refetchUser, isInProgress: userInProgress, updateAsync: updateUser } = useCurrentUserAtom();
  const updateUserAvatar = useAtomValue(updateUserAvatarAtom);
  const [isInProgress, setIsInProgress] = useState(false);
  const avatarRef = useRef<HTMLInputElement>();
  const fileChangeHandler: FormEventHandler<HTMLInputElement> = useCallback(
    async (e) => {
      if (!user) return;

      const input = e.currentTarget as HTMLInputElement;
      const body = new FormData();
      body.append("avatar", input.files?.[0] ?? "");
      const response = await updateUserAvatar.mutateAsync({
        body,
        userId: user.id,
      });

      if (!response.$meta.ok) {
        toast.show({ message: response?.response?.detail ?? "Error updating avatar", type: ToastType.error });
      } else {
        refetchUser();
      }
      input.value = "";
    },
    [user?.id],
  );

  const deleteUserAvatar = async () => {
    if (!user) return;
    await updateUserAvatar.mutateAsync({ userId: user.id, isDelete: true });
    refetchUser();
  };

  const userFormSubmitHandler: FormEventHandler = useCallback(
    async (e) => {
      e.preventDefault();
      if (!user) return;
      const body = new FormData(e.currentTarget as HTMLFormElement);
      const json = Object.fromEntries(body.entries());
      const response = await updateUser(json);

      refetchUser();
      if (!response?.$meta.ok) {
        toast.show({ message: response?.response?.detail ?? "Error updating user", type: ToastType.error });
      }
    },
    [user?.id],
  );

  useEffect(() => setIsInProgress(userInProgress), [userInProgress]);

  return (
    <div className={styles.section} id="personal-info">
      <div className={styles.sectionContent}>
        <div className={styles.flexRow}>
          <Userpic user={user} isInProgress={userInProgress} size={92} style={{ flex: "none" }} />
          <form className={styles.flex1}>
            <InputFile
              name="avatar"
              onChange={fileChangeHandler}
              accept="image/png, image/jpeg, image/jpg"
              ref={avatarRef}
            />
          </form>
          {user?.avatar && (
<<<<<<< HEAD
            <form onSubmit={(e) => avatarFormSubmitHandler(e, true)}>
              <Button type="submit" look="danger">
                Delete
              </Button>
            </form>
=======
            <Button type="submit" look="danger" onClick={deleteUserAvatar}>
              Delete
            </Button>
>>>>>>> 2960b244
          )}
        </div>
        <form onSubmit={userFormSubmitHandler} className={styles.sectionContent}>
          <div className={styles.flexRow}>
            <div className={styles.flex1}>
              <Input label="First Name" value={user?.first_name} name="first_name" />
            </div>
            <div className={styles.flex1}>
              <Input label="Last Name" value={user?.last_name} name="last_name" />
            </div>
          </div>
          <div className={styles.flexRow}>
            <div className={styles.flex1}>
              <Input label="E-mail" type="email" readOnly={true} value={user?.email} />
            </div>
            <div className={styles.flex1}>
              <Input label="Phone" type="phone" value={user?.phone} name="phone" />
            </div>
          </div>
          <div className={clsx(styles.flexRow, styles.flexEnd)}>
            <Button look="primary" style={{ width: 125 }} waiting={isInProgress}>
              Save
            </Button>
          </div>
        </form>
      </div>
    </div>
  );
};<|MERGE_RESOLUTION|>--- conflicted
+++ resolved
@@ -1,57 +1,14 @@
 import { type FormEventHandler, useCallback, useEffect, useRef, useState } from "react";
 import clsx from "clsx";
-<<<<<<< HEAD
-import { InputFile, useToast } from "@humansignal/ui";
-import { useAPI } from "apps/labelstudio/src/providers/ApiProvider";
-import styles from "../AccountSettings.module.scss";
-
-/**
- * FIXME: This is legacy imports. We're not supposed to use such statements
- * each one of these eventually has to be migrated to core/ui
- */
-import { Input } from "apps/labelstudio/src/components/Form/Elements";
-import { Userpic } from "apps/labelstudio/src/components/Userpic/Userpic";
-import { useCurrentUser } from "apps/labelstudio/src/providers/CurrentUser";
-import { Button } from "apps/labelstudio/src/components/Button/Button";
-
-export const PersonalInfo = () => {
-  const api = useAPI();
-  const toast = useToast();
-  const { user, fetch, isInProgress: userInProgress } = useCurrentUser();
-  const [fname, setFName] = useState("");
-  const [lname, setLName] = useState("");
-  const [email, setEmail] = useState("");
-  const [phone, setPhone] = useState("");
-  const [isInProgress, setIsInProgress] = useState(false);
-  const userInfoForm = useRef();
-  const userAvatarForm = useRef();
-  const avatarRef = useRef();
-  const fileChangeHandler = () => userAvatarForm.current.requestSubmit();
-  const avatarFormSubmitHandler = useCallback(
-    async (e, isDelete = false) => {
-      e.preventDefault();
-      const response = await api.callApi(isDelete ? "deleteUserAvatar" : "updateUserAvatar", {
-        params: {
-          pk: user?.id,
-        },
-        body: {
-          avatar: avatarRef.current.files[0],
-        },
-=======
 import { InputFile, ToastType, useToast } from "@humansignal/ui";
 import { API } from "apps/labelstudio/src/providers/ApiProvider";
 import styles from "../AccountSettings.module.scss";
 import { useCurrentUserAtom } from "@humansignal/core/lib/hooks/useCurrentUser";
 import { atomWithMutation } from "jotai-tanstack-query";
 import { useAtomValue } from "jotai";
-
-/**
- * FIXME: This is legacy imports. We're not supposed to use such statements
- * each one of these eventually has to be migrated to core or ui
- */
-import { Input } from "/apps/labelstudio/src/components/Form/Elements";
-import { Userpic } from "/apps/labelstudio/src/components/Userpic/Userpic";
-import { Button } from "/apps/labelstudio/src/components/Button/Button";
+import { Input } from "apps/labelstudio/src/components/Form/Elements";
+import { Userpic } from "apps/labelstudio/src/components/Userpic/Userpic";
+import { Button } from "apps/labelstudio/src/components/Button/Button";
 
 const updateUserAvatarAtom = atomWithMutation(() => ({
   mutationKey: ["update-user"],
@@ -68,7 +25,6 @@
       },
       {
         body,
->>>>>>> 2960b244
         headers: {
           "Content-Type": "multipart/form-data",
         },
@@ -145,17 +101,9 @@
             />
           </form>
           {user?.avatar && (
-<<<<<<< HEAD
-            <form onSubmit={(e) => avatarFormSubmitHandler(e, true)}>
-              <Button type="submit" look="danger">
-                Delete
-              </Button>
-            </form>
-=======
             <Button type="submit" look="danger" onClick={deleteUserAvatar}>
               Delete
             </Button>
->>>>>>> 2960b244
           )}
         </div>
         <form onSubmit={userFormSubmitHandler} className={styles.sectionContent}>
