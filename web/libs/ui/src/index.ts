export * from "./lib/checkbox/checkbox";
export * from "./lib/toast/toast";
export * from "./lib/InputFile/InputFile";
export * from "./lib/Card/Card";
export * from "./lib/label/label";
export * from "./lib/toggle/toggle";
<<<<<<< HEAD
export * from "./lib/Tooltip/Tooltip";
export * from "./lib/Userpic/Userpic";

=======
export * from "./lib/spinner/spinner";
export * from "./lib/space/space";
export * from "./lib/simple-card";
>>>>>>> cd2a6ba4
export * from "./assets/icons";<|MERGE_RESOLUTION|>--- conflicted
+++ resolved
@@ -4,13 +4,10 @@
 export * from "./lib/Card/Card";
 export * from "./lib/label/label";
 export * from "./lib/toggle/toggle";
-<<<<<<< HEAD
 export * from "./lib/Tooltip/Tooltip";
 export * from "./lib/Userpic/Userpic";
 
-=======
 export * from "./lib/spinner/spinner";
 export * from "./lib/space/space";
 export * from "./lib/simple-card";
->>>>>>> cd2a6ba4
 export * from "./assets/icons";