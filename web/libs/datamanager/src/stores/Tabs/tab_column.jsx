--- conflicted
+++ resolved
@@ -75,12 +75,9 @@
     target: types.enumeration(["tasks", "annotations"]),
     orderable: types.optional(types.boolean, true),
     help: types.maybeNull(types.string),
-<<<<<<< HEAD
     // List of column aliases whose filters should be joined automatically when a filter is created for this column
     join_filters: types.maybeNull(types.array(types.string)),
-=======
     disabled: types.optional(types.boolean, false),
->>>>>>> 48f77392
   })
   .views((self) => ({
     get hidden() {
