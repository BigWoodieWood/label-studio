import { flow, getRoot, getSnapshot, types } from "mobx-state-tree";
import { DataStore, DataStoreItem } from "../../mixins/DataStore";
import { getAnnotationSnapshot } from "../../sdk/lsf-utils";
import { isDefined } from "../../utils/utils";
import { Assignee } from "../Assignee";
import { DynamicModel, registerModel } from "../DynamicModel";
import { CustomJSON } from "../types";
import { FF_DEV_2536, FF_DISABLE_GLOBAL_USER_FETCHING, FF_LOPS_E_3, isFF } from "../../utils/feature-flags";

const SIMILARITY_UPPER_LIMIT_PRECISION = 1000;
const fileAttributes = types.model({
  certainty: types.optional(types.maybeNull(types.number), 0),
  distance: types.optional(types.maybeNull(types.number), 0),
  id: types.optional(types.maybeNull(types.string), ""),
});

const exportedModel = types.model({
  project_id: types.optional(types.maybeNull(types.number), null),
  created_at: types.optional(types.maybeNull(types.string), ""),
});

export const create = (columns) => {
  const TaskModelBase = DynamicModel("TaskModelBase", columns, {
    ...(isFF(FF_DEV_2536) ? { comment_authors: types.optional(types.array(Assignee), []) } : {}),
    annotators: types.optional(types.array(Assignee), []),
    reviewers: types.optional(types.array(Assignee), []),
    annotations: types.optional(types.array(CustomJSON), []),
    predictions: types.optional(types.array(CustomJSON), []),
    drafts: types.frozen(),
    source: types.maybeNull(types.string),
    was_cancelled: false,
    assigned_task: false,
    queue: types.optional(types.maybeNull(types.string), null),
    // annotation to select on rejected queue
    default_selected_annotation: types.maybeNull(types.number),
    allow_postpone: types.maybeNull(types.boolean),
    unique_lock_id: types.maybeNull(types.string),
    updated_by: types.optional(types.array(Assignee), []),
<<<<<<< HEAD
=======
    ...(isFF(FF_DISABLE_GLOBAL_USER_FETCHING)
      ? {
          annotators_count: types.optional(types.number, 0),
          reviewers_count: types.optional(types.number, 0),
          comment_authors_count: types.optional(types.number, 0),
        }
      : {}),
>>>>>>> b54496a0
    ...(isFF(FF_LOPS_E_3)
      ? {
          _additional: types.optional(fileAttributes, {}),
          candidate_task_id: types.optional(types.string, ""),
          project: types.union(types.number, types.optional(types.array(exportedModel), [])), //number for Projects, array of exportedModel for Datasets
        }
      : {}),
  })
    .views((self) => ({
      get lastAnnotation() {
        return self.annotations[this.annotations.length - 1];
      },
    }))
    .actions((self) => ({
      mergeAnnotations(annotations) {
        // skip drafts, they'll be added later
        self.annotations = annotations
          .filter((a) => a.pk)
          .map((c) => {
            const existingAnnotation = self.annotations.find((ec) => ec.id === Number(c.pk));

            if (existingAnnotation) {
              return existingAnnotation;
            }
            return {
              id: c.id,
              pk: c.pk,
              draftId: c.draftId,
              result: c.serializeAnnotation(),
              leadTime: c.leadTime,
              userGenerate: !!c.userGenerate,
              sentUserGenerate: !!c.sentUserGenerate,
            };
          });
      },

      updateAnnotation(annotation) {
        const existingAnnotation = self.annotations.find((c) => {
          return c.id === Number(annotation.pk) || c.pk === annotation.pk;
        });

        if (existingAnnotation) {
          Object.assign(existingAnnotation, getAnnotationSnapshot(annotation));
        } else {
          self.annotations.push(getAnnotationSnapshot(annotation));
        }
      },

      deleteAnnotation(annotation) {
        const index = self.annotations.findIndex((c) => {
          return c.id === Number(annotation.pk) || c.pk === annotation.pk;
        });

        if (index >= 0) self.annotations.splice(index, 1);
      },

      deleteDraft(id) {
        if (!self.drafts) return;
        const index = self.drafts.findIndex((d) => d.id === id);

        if (index >= 0) self.drafts.splice(index, 1);
      },

      loadAnnotations: flow(function* () {
        const annotations = yield Promise.all([getRoot(self).apiCall("annotations", { taskID: self.id })]);

        self.annotations = annotations[0];
      }),
    }));

  const TaskModel = types.compose("TaskModel", TaskModelBase, DataStoreItem);
  const AssociatedType = types.model("AssociatedModelBase", {
    id: types.identifierNumber,
    title: types.string,
    workspace: types.optional(types.array(types.string), []),
  });

  registerModel("TaskModel", TaskModel);

  return DataStore("TasksStore", {
    apiMethod: "tasks",
    listItemType: TaskModel,
    associatedItemType: AssociatedType,
    properties: {
      totalAnnotations: 0,
      totalPredictions: 0,
    },
  })
    .actions((self) => ({
      loadTaskHistory: flow(function* (props) {
        let taskHistory = yield self.root.apiCall("taskHistory", props);

        taskHistory = taskHistory.map((task) => {
          return {
            taskId: task.taskId,
            annotationId: task.annotationId?.toString(),
          };
        });

        return taskHistory;
      }),
      loadTask: flow(function* (taskID, { select = true } = {}) {
        if (!isDefined(taskID)) {
          console.warn("Task ID must be provided");
          return;
        }

        self.setLoading(taskID);

        // Pass label stream mode context to the backend API call
        const isLabelStream = getRoot(self).SDK?.mode === "labelstream";
        const taskParams = { taskID };
        if (isLabelStream) {
          taskParams.interaction = "labelstream";
        }

        const taskData = yield self.root.apiCall("task", taskParams);

        if (taskData.status === 404) {
          self.finishLoading(taskID);
          getRoot(self).SDK.invoke("crash", {
            error: `Task ID: ${taskID} does not exist or is no longer available`,
            redirect: true,
          });
          return null;
        }
        const task = self.applyTaskSnapshot(taskData, taskID);

        if (select !== false) self.setSelected(task);

        self.finishLoading(taskID);

        return task;
      }),

      loadNextTask: flow(function* ({ select = true } = {}) {
        const taskData = yield self.root.invokeAction("next_task", {
          reload: false,
        });

        if (taskData?.$meta?.status === 404) {
          getRoot(self).SDK.invoke("labelStreamFinished");
          return null;
        }

        const labelStreamModeChanged =
          self.selected && self.selected.assigned_task !== taskData.assigned_task && taskData.assigned_task === false;

        const task = self.applyTaskSnapshot(taskData);

        if (select !== false) self.setSelected(task);

        if (labelStreamModeChanged) {
          getRoot(self).SDK.invoke("assignedStreamFinished");
        }

        return task;
      }),

      applyTaskSnapshot(taskData, taskID) {
        let task;

        if (taskData && !taskData?.error) {
          const id = taskID ?? taskData.id;
          const snapshot = self.mergeSnapshot(id, taskData);

          task = self.updateItem(id, {
            ...snapshot,
            source: JSON.stringify(taskData),
          });
        }

        return task;
      },

      mergeSnapshot(taskID, taskData) {
        const task = self.list.find(({ id }) => id === taskID);
        const snapshot = task ? { ...getSnapshot(task) } : {};

        Object.assign(snapshot, taskData);

        if (snapshot.predictions) {
          snapshot.predictions.forEach((p) => {
            p.created_by = (p.model_version?.trim() ?? "") || p.created_by;
          });
        }

        return snapshot;
      },

      unsetTask() {
        self.unset();
      },

      postProcessData(data) {
        const { total_annotations, total_predictions, similarity_score_upper_limit } = data;

        if (total_annotations !== null) self.totalAnnotations = total_annotations;
        if (total_predictions !== null) self.totalPredictions = total_predictions;
        if (!isNaN(similarity_score_upper_limit))
          self.similarityUpperLimit =
            Math.ceil(similarity_score_upper_limit * SIMILARITY_UPPER_LIMIT_PRECISION) /
            SIMILARITY_UPPER_LIMIT_PRECISION;
      },
    }))
    .preProcessSnapshot((snapshot) => {
      const { total_annotations, total_predictions, similarity_score_upper_limit, ...sn } = snapshot;

      return {
        ...sn,
        reviewers: (sn.reviewers ?? []).map((r) => ({
          id: r,
          annotated: false,
          review: null,
        })),
        totalAnnotations: total_annotations,
        totalPredictions: total_predictions,
        similarityUpperLimit: similarity_score_upper_limit,
      };
    });
};<|MERGE_RESOLUTION|>--- conflicted
+++ resolved
@@ -36,8 +36,6 @@
     allow_postpone: types.maybeNull(types.boolean),
     unique_lock_id: types.maybeNull(types.string),
     updated_by: types.optional(types.array(Assignee), []),
-<<<<<<< HEAD
-=======
     ...(isFF(FF_DISABLE_GLOBAL_USER_FETCHING)
       ? {
           annotators_count: types.optional(types.number, 0),
@@ -45,7 +43,6 @@
           comment_authors_count: types.optional(types.number, 0),
         }
       : {}),
->>>>>>> b54496a0
     ...(isFF(FF_LOPS_E_3)
       ? {
           _additional: types.optional(fileAttributes, {}),
