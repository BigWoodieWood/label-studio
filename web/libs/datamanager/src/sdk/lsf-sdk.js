--- conflicted
+++ resolved
@@ -921,7 +921,7 @@
     return undefined;
   }
 
-<<<<<<< HEAD
+
   /**
    * Calculates the startedAt time for an annotation.
    * @param {Object|undefined} currentDraft - The current draft object, if any.
@@ -942,8 +942,6 @@
     return loadedDate;
   }
 
-=======
->>>>>>> cdfc3042
   /** @private */
   prepareData(annotation, { includeId, isNewDraft } = {}) {
     const userGenerate = !annotation.userGenerate || annotation.sentUserGenerate;
@@ -952,10 +950,7 @@
     const submittedTime = isNewDraft ? 0 : Number(annotation.leadTime ?? 0);
     const draftTime = Number(currentDraft?.lead_time ?? 0);
     const leadTime = submittedTime + draftTime + sessionTime;
-<<<<<<< HEAD
     const startedAt = this.calculateStartedAt(currentDraft, annotation.loadedDate);
-=======
->>>>>>> cdfc3042
 
     const result = {
       lead_time: leadTime,
