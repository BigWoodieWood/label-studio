.radio-group-dm {
  --radius: var(--radius-small);
  --height: 40px;
  --padding: 3px;
  --font-size: 16px;
  --button-padding: 0 10px;
  --button-checked-shadow: 0px 1px 0px var(--black_10), 0px 0px 0px 1px var(--black_2), 0px 5px 10px var(--black_15);

  height: var(--height);
  border-radius: var(--radius);
  padding: var(--padding);
<<<<<<< HEAD
  background: linear-gradient(0deg, var(--color-neutral-surface), var(--color-neutral-surface)), var(--color-neutral-background);
  // box-shadow: inset 0 1px 0 var(--black_5), inset 0 0 0 1px var(--black_5);
  border: 1px solid var(--color-neutral-border);
=======
  background: var(--sand_100);
  box-shadow: inset 0 1px 0 var(--black_5), inset 0 0 0 1px var(--black_5);
>>>>>>> 1c474cbe

  &__buttons {
    height: calc(var(--height) - calc(var(--padding) * 2));
    display: grid;
    grid-auto-columns: 1fr;
    grid-auto-flow: column;
  }

  &__button {
    display: flex;
    opacity: 0.6;
    padding: var(--button-padding);
    font-weight: 500;
    position: relative;
    text-align: center;
    align-items: center;
    justify-content: center;
    font-size: var(--font-size);
    border-radius: calc(var(--radius) - var(--padding));
    height: calc(var(--height) - calc(var(--padding) * 2) - 2px);
    cursor: pointer;
    color: var(--color-neutral-content-subtler);
    transition: all 100ms ease-out;
    cursor: pointer;

    &_checked {
      opacity: 1;
      background-color: var(--color-neutral-surface-hover);
      box-shadow: var(--button-checked-shadow);
      color: var(--color-neutral-content);
    }

    &_disabled {
      opacity: 0.3;
      color: var(--color-neutral-subtlest);
      cursor: not-allowed;
    }

    & input{
      cursor: pointer;
    }
  }

  &__input {
    top: 0;
    left: 0;
    opacity: 0;
    width: 100%;
    height: 100%;
    position: absolute;
  }

  &_size {
    &_medium {
      --height: 32px;
      --radius: 8px;
      --font-size: 14px;
    }

    &_small {
      --height: 24px;
      --radius: 4px;
      --padding: 2px;
      --font-size: 12px;
      --button-padding: 0 5px;
      --button-checked-shadow: 0px 1px 0px var(--black_10), 0px 0px 0px 1px var(--black_2), 0px 2px 4px var(--black_15);
    }
  }

  &_newUI {
    --button-checked-shadow: none;
    --button-padding: 4px 8px;

    box-shadow: none;
    background: rgb(240 238 242 / 8%);
    border: 1px solid rgb(65 60 74 / 16%);

    .radio-group-dm {
      &__buttons {
        gap: 8px;
      }

      &__button {
        --button-border-width: 1px;

        opacity: 1;
        border: var(--button-border-width) solid transparent;
        height: calc(var(--height) - calc(var(--padding) * 2) - calc(var(--button-border-width) * 2));
        cursor: pointer;

        .radio-group-dm__input {
          cursor: pointer;
        }

        &_checked {
          color: var(--grape_500);
          background: var(--grape_0);
          border-color: var(--grape_500);
          cursor: default;

          .radio-group-dm__input {
            cursor: default;
          }
        }

        &:hover {
          background: linear-gradient(0deg, rgb(9 109 217 / 5%), rgb(9 109 217 / 5%)), #FAFAFA;
        }
      }
    }
  }
}<|MERGE_RESOLUTION|>--- conflicted
+++ resolved
@@ -9,14 +9,8 @@
   height: var(--height);
   border-radius: var(--radius);
   padding: var(--padding);
-<<<<<<< HEAD
   background: linear-gradient(0deg, var(--color-neutral-surface), var(--color-neutral-surface)), var(--color-neutral-background);
-  // box-shadow: inset 0 1px 0 var(--black_5), inset 0 0 0 1px var(--black_5);
   border: 1px solid var(--color-neutral-border);
-=======
-  background: var(--sand_100);
-  box-shadow: inset 0 1px 0 var(--black_5), inset 0 0 0 1px var(--black_5);
->>>>>>> 1c474cbe
 
   &__buttons {
     height: calc(var(--height) - calc(var(--padding) * 2));
