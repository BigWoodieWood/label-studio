@use 'sass:color';

.select-dm {
  height: 40px;
  background: #FAFAFA;
  font-size: 16px;
  line-height: 22px;
  border: 1px solid var(--color-neutral-border);
  box-sizing: border-box;
  border-radius: 5px;
  cursor: pointer;

  &_size {
    &_compact {
      height: 32px;
    }

    &_small {
      height: 24px;
      font-size: 12px;
    }
  }

  &__list {
    width: max-content;
  }

  &__selected {
    width: 100%;
    padding: 0 7px;
    min-width: 60px;
    display: flex;
    font-weight: 500;
    align-items: center;
  }

  &__value {
    width: max-content;
    min-width: 30px;
    flex: 1;
    white-space: nowrap;
    overflow: hidden;
    text-overflow: ellipsis;
  }

  &__option {
    cursor: pointer;
    padding: 4px 16px;
    color: var(--color-neutral-content-subtle);

    &:hover,
    &_focused {
      background-color: var(--color-primary-emphasis-subtle);
    }

    &_selected {
      color: var(--color-neutral-content);
      background-color: var(--color-primary-emphasis);
    }

    &_selected:hover,
    &_selected.select-dm__option_focused {
<<<<<<< HEAD
      background-color: hsl(var(--color-primary-emphasis), 10%);
=======
      background-color: hsl(var(--accent_color), 10%);
      color: var(--accent_color);
>>>>>>> 1c474cbe
    }
  }

  &__icon {
    width: 16px;
    height: 16px;
    margin-left: 5px;
    position: relative;

    &::before,
    &::after {
      width: 6px;
      height: 6px;
      display: block;
      position: absolute;
      content: "";
      border: 1px solid var(--accent_color);
      border-right: none;
      border-bottom: none;
    }

    &::before {
      top: 0;
      left: 50%;
      transform: translate(-50%, 50%) rotate(45deg);
    }

    &::after {
      bottom: 0;
      left: 50%;
      transform: translate(-50%, -50%) rotate(-135deg);
    }
  }

  &__optgroup {
    &-list {
      width: max-content;
    }

    &-label {
      padding: 4px 16px;
      color: rgb(var(--black-raw) / 60%);
    }
  }

  &__optgroup-list &__option {
    padding-left: 24px;
  }

  &_disabled {
    pointer-events: none;
  }

  &:focus {
    outline: none;
    box-shadow: 0 0 0 6px rgb(var(--accent_color-raw) / 20%), inset 0 -1px 0 var(--black_10), inset 0 0 0 1px var(--black_15), inset 0 0 0 1px rgb(var(--accent_color-raw) / 20%);
    border-color: rgb(var(--accent_color-raw) / 20%);
  }
}<|MERGE_RESOLUTION|>--- conflicted
+++ resolved
@@ -60,12 +60,8 @@
 
     &_selected:hover,
     &_selected.select-dm__option_focused {
-<<<<<<< HEAD
       background-color: hsl(var(--color-primary-emphasis), 10%);
-=======
-      background-color: hsl(var(--accent_color), 10%);
       color: var(--accent_color);
->>>>>>> 1c474cbe
     }
   }
 
