--- conflicted
+++ resolved
@@ -49,13 +49,8 @@
       background: linear-gradient(180deg, rgb(243 243 243 / 0%) 0%, #F3F3F3 63.89%), repeating-linear-gradient(-45deg, var(--black_5), var(--black_5) 6px, transparent 6px, transparent 12px), #F3F3F3;
     }
 
-<<<<<<< HEAD
     &_virtual.tabs__item_active {
       background: linear-gradient(180deg, rgb(255 255 255 / 0%) 0%, #FFF 63.89%), repeating-linear-gradient(-45deg, var(--black_5), var(--black_5) 6px, transparent 6px, transparent 12px), var(--white);
-=======
-    &_virtual.tabs-dm__item_active {
-      background: linear-gradient(180deg, rgba(255, 255, 255, 0) 0%, #FFFFFF 63.89%), repeating-linear-gradient(-45deg, var(--black_5), var(--black_5) 6px, transparent 6px, transparent 12px), var(--white);
->>>>>>> b182cad2
     }
 
     &_hover .tabs-dm__item-right-button {
