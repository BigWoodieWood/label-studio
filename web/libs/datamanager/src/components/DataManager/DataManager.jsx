import { inject, observer } from "mobx-react";
import { useCallback } from "react";
import { Draggable } from "react-beautiful-dnd";
import { LSPlus } from "../../assets/icons";
import { cn } from "../../utils/bem";
import { Interface } from "../Common/Interface";
import { Space } from "../Common/Space/Space";
import { Spinner } from "../Common/Spinner";
import { Tabs, TabsItem } from "../Common/Tabs/Tabs";
import { FiltersSidebar } from "../Filters/FiltersSidebar/FilterSidebar";
import { DataView } from "../MainView";
import "./DataManager.scss";
import { Toolbar } from "./Toolbar/Toolbar";

const tabContentCN = cn("tabs-dm-content");

const injector = inject(({ store }) => {
  const { sidebarEnabled, sidebarVisible } = store.viewsStore ?? {};

  return {
    shrinkWidth: sidebarEnabled && sidebarVisible,
  };
});

const summaryInjector = inject(({ store }) => {
  const { project, taskStore } = store;

  return {
    totalTasks: project?.task_count ?? project?.task_number ?? 0,
    totalFoundTasks: taskStore?.total ?? 0,
    totalAnnotations: taskStore?.totalAnnotations ?? 0,
    totalPredictions: taskStore?.totalPredictions ?? 0,
    cloudSync: project.target_syncing ?? project.source_syncing ?? false,
  };
});

const switchInjector = inject(({ store }) => {
  return {
    sdk: store.SDK,
    views: store.viewsStore,
    tabs: Array.from(store.viewsStore?.all ?? []),
    selectedKey: store.viewsStore?.selected?.key,
  };
});

const ProjectSummary = summaryInjector((props) => {
  return (
<<<<<<< HEAD
    <Space size="large" style={{ paddingRight: "1em", color: "var(--color-neutral-content-subtle)" }}>
=======
    <Space size="large" style={{ paddingRight: "1em" }}>
>>>>>>> 1c474cbe
      {props.cloudSync && (
        <Space size="small" style={{ fontSize: 12, fontWeight: 400, opacity: 0.8 }}>
          Storage sync
          <Spinner size="small" />
        </Space>
      )}
      <span style={{ display: "flex", alignItems: "center", fontSize: 12 }}>
        <Space size="compact">
          <span>
            Tasks: {props.totalFoundTasks} / {props.totalTasks}
          </span>
          <span>Annotations: {props.totalAnnotations}</span>
          <span>Predictions: {props.totalPredictions}</span>
        </Space>
      </span>
    </Space>
  );
});

const TabsSwitch = switchInjector(
  observer(({ sdk, views, tabs, selectedKey }) => {
    const editable = sdk.tabControls;

    const onDragEnd = useCallback((result) => {
      if (!result.destination) {
        return;
      }

      views.updateViewOrder(result.source.index, result.destination.index);
    }, []);

    return (
      <Tabs
        activeTab={selectedKey}
        onAdd={() => views.addView({ reload: false })}
        onChange={(key) => views.setSelected(key)}
        onDragEnd={onDragEnd}
        tabBarExtraContent={<ProjectSummary />}
        addIcon={<LSPlus />}
        allowedActions={editable}
      >
        {tabs.map((tab, index) => (
          <Draggable key={tab.key} draggableId={tab.key} index={index}>
            {(provided, snapshot) => (
              <div
                className={tabContentCN.elem("draggable").toString()}
                ref={provided.innerRef}
                {...provided.draggableProps}
                {...provided.dragHandleProps}
                style={{
                  background: snapshot.isDragging,
                  ...provided.draggableProps.style,
                }}
              >
                <TabsItem
                  key={tab.key}
                  tab={tab.key}
                  title={tab.title}
                  onFinishEditing={(title) => {
                    tab.setTitle(title);
                    tab.save();
                  }}
                  onDuplicate={() => views.duplicateView(tab)}
                  onClose={() => views.deleteView(tab)}
                  onSave={() => tab.virtual && tab.saveVirtual()}
                  active={tab.key === selectedKey}
                  editable={tab.editable}
                  deletable={tab.deletable}
                  virtual={tab.virtual}
                />
              </div>
            )}
          </Draggable>
        ))}
      </Tabs>
    );
  }),
);

export const DataManager = injector(({ shrinkWidth }) => {
  return (
    <div className={tabContentCN.toString()}>
      <div className={tabContentCN.elem("tab").mod({ shrink: shrinkWidth }).toString()}>
        <Interface name="tabs">
          <TabsSwitch />
        </Interface>

        <Interface name="toolbar">
          <Toolbar />
        </Interface>

        <DataView />
      </div>
      <FiltersSidebar />
    </div>
  );
});<|MERGE_RESOLUTION|>--- conflicted
+++ resolved
@@ -45,11 +45,7 @@
 
 const ProjectSummary = summaryInjector((props) => {
   return (
-<<<<<<< HEAD
     <Space size="large" style={{ paddingRight: "1em", color: "var(--color-neutral-content-subtle)" }}>
-=======
-    <Space size="large" style={{ paddingRight: "1em" }}>
->>>>>>> 1c474cbe
       {props.cloudSync && (
         <Space size="small" style={{ fontSize: 12, fontWeight: 400, opacity: 0.8 }}>
           Storage sync
