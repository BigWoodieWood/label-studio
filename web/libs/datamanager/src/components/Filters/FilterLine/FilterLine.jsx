--- conflicted
+++ resolved
@@ -24,10 +24,6 @@
     />
   );
 });
-
-const GroupWrapper = ({ children, wrap = false }) => {
-  return wrap ? <Elem name="group">{children}</Elem> : children;
-};
 
 export const FilterLine = observer(({ filter, availableFilters, index, view, sidebar, dropdownClassName }) => {
   const childFilter = filter.child_filter;
@@ -71,9 +67,8 @@
             disabled={filter.field.disabled}
           />
         </Elem>
-<<<<<<< HEAD
-
-        <FilterOperation filter={filter} value={filter.currentValue} operator={filter.operator} field={filter.field} />
+
+        <FilterOperation filter={filter} value={filter.currentValue} operator={filter.operator} field={filter.field} disabled={filter.field.disabled} />
 
         {/* Column 5: Remove button - only show if no child filter, otherwise empty space */}
         {!childFilter ? (
@@ -119,6 +114,7 @@
               value={childFilter.currentValue}
               operator={childFilter.operator}
               field={childFilter.field}
+              disabled={filter.field.disabled}
             />
 
             {/* Column 5: Remove */}
@@ -175,34 +171,13 @@
                 </Tag>
               )}
             </Elem>
-          )}
-=======
-      </GroupWrapper>
-      <GroupWrapper wrap={sidebar}>
-        <FilterOperation
-          filter={filter}
-          value={filter.currentValue}
-          operator={filter.operator}
-          field={filter.field}
-          disabled={filter.field.disabled}
-        />
-      </GroupWrapper>
-      <Elem name="remove">
-        <Button
-          look="danger"
-          size="small"
-          style={{ border: "none" }}
-          onClick={(e) => {
-            e.stopPropagation();
-            filter.delete();
-          }}
           disabled={filter.field.disabled}
           icon={<Icon icon={IconClose} size={12} />}
->>>>>>> 48f77392
+          )}
         />
       </Elem>
 
-      <FilterOperation filter={filter} value={filter.currentValue} operator={filter.operator} field={filter.field} />
+      <FilterOperation filter={filter} value={filter.currentValue} operator={filter.operator} field={filter.field} disabled={filter.field.disabled} />
 
       {/* Only show remove button if there's no child filter, or show it on the last column of the main filter */}
       {!childFilter && (
@@ -245,6 +220,7 @@
             value={childFilter.currentValue}
             operator={childFilter.operator}
             field={childFilter.field}
+            disabled={filter.field.disabled}
           />
 
           {/* Show remove button on child filter row - removes the entire filter group */}
