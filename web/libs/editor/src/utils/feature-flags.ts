--- conflicted
+++ resolved
@@ -14,16 +14,6 @@
 
 // New Audio 2.0 UI
 export const FF_DEV_1713 = "ff_front_DEV_1713_audio_ui_150222_short";
-
-<<<<<<< HEAD
-// Show draft as the topmost item in annotation history
-export const FF_DEV_2290 = "ff_front_dev_2290_draft_in_annotation_history_short";
-=======
-// Allow to use html inside <Label/> tags
-export const FF_DEV_2128 = "ff_dev_2128_html_in_labels_150422_short";
-
-export const FF_DEV_2431 = "ff_front_dev_2431_delete_polygon_points_080622_short";
->>>>>>> 1533a251
 
 export const FF_DEV_2432 = "ff_front_dev_2432_auto_save_polygon_draft_210622_short";
 
