--- conflicted
+++ resolved
@@ -78,40 +78,14 @@
             ))}
         </Elem>
         {historyEnabled && (
-<<<<<<< HEAD
           <Elem name="history-controls">
-            <Elem
-              tag={Button}
-              name="prevnext"
-              mod={{ prev: true, disabled: !store.canGoPrevTask }}
-              type="link"
-              disabled={!historyEnabled || !store.canGoPrevTask}
-              onClick={store.prevTask}
-              style={{ backgroundColor: "none" }}
-            />
-            <Elem
-              tag={Button}
-              name="prevnext"
-              data-testid="next-task"
-              mod={{
-                next: true,
-                disabled: !store.canGoNextTask && !canPostpone,
-                postpone: !store.canGoNextTask && canPostpone,
-              }}
-              type="link"
-              disabled={!store.canGoNextTask && !canPostpone}
-              onClick={store.canGoNextTask ? store.nextTask : store.postponeTask}
-              style={{ backgroundColor: "none" }}
-            />
-=======
-          <Elem name="history-controls" mod={{ newui: isFF(FF_DEV_3873) }}>
             <Button
               data-testid="prev-task"
               aria-label="Previous task"
               look="string"
               disabled={!historyEnabled || !store.canGoPrevTask}
               onClick={store.prevTask}
-              style={{ background: !isFF(FF_DEV_3873) && "none", backgroundColor: isFF(FF_DEV_3873) && "none" }}
+              style={{ backgroundColor: "none" }}
               variant="neutral"
             >
               <IconChevronLeft />
@@ -122,12 +96,11 @@
               look="string"
               disabled={!store.canGoNextTask && !canPostpone}
               onClick={store.canGoNextTask ? store.nextTask : store.postponeTask}
-              style={{ background: !isFF(FF_DEV_3873) && "none", backgroundColor: isFF(FF_DEV_3873) && "none" }}
+              style={{ backgroundColor: "none" }}
               variant={!store.canGoNextTask && canPostpone ? "primary" : "neutral"}
             >
               <IconChevronRight />
             </Button>
->>>>>>> a1bf383a
           </Elem>
         )}
       </Block>
