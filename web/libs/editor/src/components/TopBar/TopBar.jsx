import { observer } from "mobx-react";

import { IconViewAll, IconPlus } from "@humansignal/icons";
import { Button } from "@humansignal/ui";
import { ff } from "@humansignal/core";
import { Block, Elem } from "../../utils/bem";
import { isSelfServe } from "../../utils/billing";
import { FF_BULK_ANNOTATION, isFF } from "../../utils/feature-flags";
import { AnnotationsCarousel } from "../AnnotationsCarousel/AnnotationsCarousel";
import { CurrentTask } from "./CurrentTask";

import "./TopBar.scss";

export const TopBar = observer(({ store }) => {
  const annotationStore = store.annotationStore;
  const entity = annotationStore?.selected;
  const isPrediction = entity?.type === "prediction";

  const isViewAll = annotationStore?.viewingAll === true;
  const isBulkMode = isFF(FF_BULK_ANNOTATION) && !isSelfServe() && store.hasInterface("annotation:bulk");

  if (isBulkMode) return null;

  return store ? (
<<<<<<< HEAD
    <Block name="topbar">
      <Elem name="group">
        <CurrentTask store={store} />
        {store.hasInterface("annotations:view-all") && (
          <Tooltip title="Compare all annotations">
            <Button
              className={"topbar__button"}
              icon={<IconViewAll width={20} height={20} />}
              type={isViewAll ? undefined : "text"}
              aria-label="Compare all annotations"
              onClick={annotationStore.toggleViewingAllAnnotations}
              primary={isViewAll}
              size="medium"
              style={{
                height: 28,
                width: 28,
                padding: 0,
                marginRight: "var(--spacing-tight, 8px)",
              }}
            />
          </Tooltip>
        )}
        {store.hasInterface("annotations:add-new") && (
          <Tooltip title="Create a new annotation" style={{ "--offset-x": "11px" }}>
            <Button
              icon={<IconPlus />}
              className={"topbar__button"}
              type={isViewAll ? undefined : "text"}
              aria-label="Create an annotation"
=======
    <Block name="topbar" mod={{ newLabelingUI: isFF(FF_DEV_3873) }}>
      {isFF(FF_DEV_3873) ? (
        <Elem name="group">
          <CurrentTask store={store} />
          {store.hasInterface("annotations:view-all") && (
            <Button
              className={"topbar__button"}
              type={isViewAll ? undefined : "string"}
              aria-label="Compare all annotations"
              onClick={annotationStore.toggleViewingAllAnnotations}
              variant={isViewAll ? "primary" : "neutral"}
              look={isViewAll ? "filled" : "string"}
              tooltip="Compare all annotations"
              size="small"
            >
              <IconViewAll />
            </Button>
          )}
          {store.hasInterface("annotations:add-new") && (
            <Button
              className={"topbar__button"}
              type={isViewAll ? undefined : "text"}
              aria-label="Create an annotation"
              variant="neutral"
              size="small"
              look="string"
              tooltip="Create a new annotation"
>>>>>>> a1bf383a
              onClick={(event) => {
                event.preventDefault();
                const created = store.annotationStore.createAnnotation();

                store.annotationStore.selectAnnotation(created.id);
              }}
<<<<<<< HEAD
              style={{
                height: 28,
                width: 28,
                padding: 0,
                marginRight: "var(--spacing-tight, 8px)",
              }}
=======
            >
              <IconPlus />
            </Button>
          )}
          {(!isViewAll || ff.isActive(ff.FF_SUMMARY)) && (
            <AnnotationsCarousel
              store={store}
              annotationStore={store.annotationStore}
              commentStore={store.commentStore}
>>>>>>> a1bf383a
            />
          </Tooltip>
        )}
        {(!isViewAll || ff.isActive(ff.FF_SUMMARY)) && (
          <AnnotationsCarousel
            store={store}
            annotationStore={store.annotationStore}
            commentStore={store.commentStore}
          />
        )}
      </Elem>
    </Block>
  ) : null;
});<|MERGE_RESOLUTION|>--- conflicted
+++ resolved
@@ -22,91 +22,41 @@
   if (isBulkMode) return null;
 
   return store ? (
-<<<<<<< HEAD
     <Block name="topbar">
       <Elem name="group">
         <CurrentTask store={store} />
         {store.hasInterface("annotations:view-all") && (
-          <Tooltip title="Compare all annotations">
-            <Button
-              className={"topbar__button"}
-              icon={<IconViewAll width={20} height={20} />}
-              type={isViewAll ? undefined : "text"}
-              aria-label="Compare all annotations"
-              onClick={annotationStore.toggleViewingAllAnnotations}
-              primary={isViewAll}
-              size="medium"
-              style={{
-                height: 28,
-                width: 28,
-                padding: 0,
-                marginRight: "var(--spacing-tight, 8px)",
-              }}
-            />
-          </Tooltip>
+          <Button
+            className={"topbar__button"}
+            type={isViewAll ? undefined : "string"}
+            aria-label="Compare all annotations"
+            onClick={annotationStore.toggleViewingAllAnnotations}
+            variant={isViewAll ? "primary" : "neutral"}
+            look={isViewAll ? "filled" : "string"}
+            tooltip="Compare all annotations"
+            size="small"
+          >
+            <IconViewAll />
+          </Button>
         )}
         {store.hasInterface("annotations:add-new") && (
-          <Tooltip title="Create a new annotation" style={{ "--offset-x": "11px" }}>
-            <Button
-              icon={<IconPlus />}
-              className={"topbar__button"}
-              type={isViewAll ? undefined : "text"}
-              aria-label="Create an annotation"
-=======
-    <Block name="topbar" mod={{ newLabelingUI: isFF(FF_DEV_3873) }}>
-      {isFF(FF_DEV_3873) ? (
-        <Elem name="group">
-          <CurrentTask store={store} />
-          {store.hasInterface("annotations:view-all") && (
-            <Button
-              className={"topbar__button"}
-              type={isViewAll ? undefined : "string"}
-              aria-label="Compare all annotations"
-              onClick={annotationStore.toggleViewingAllAnnotations}
-              variant={isViewAll ? "primary" : "neutral"}
-              look={isViewAll ? "filled" : "string"}
-              tooltip="Compare all annotations"
-              size="small"
-            >
-              <IconViewAll />
-            </Button>
-          )}
-          {store.hasInterface("annotations:add-new") && (
-            <Button
-              className={"topbar__button"}
-              type={isViewAll ? undefined : "text"}
-              aria-label="Create an annotation"
-              variant="neutral"
-              size="small"
-              look="string"
-              tooltip="Create a new annotation"
->>>>>>> a1bf383a
-              onClick={(event) => {
-                event.preventDefault();
-                const created = store.annotationStore.createAnnotation();
+          <Button
+            className={"topbar__button"}
+            type={isViewAll ? undefined : "text"}
+            aria-label="Create an annotation"
+            variant="neutral"
+            size="small"
+            look="string"
+            tooltip="Create a new annotation"
+            onClick={(event) => {
+              event.preventDefault();
+              const created = store.annotationStore.createAnnotation();
 
-                store.annotationStore.selectAnnotation(created.id);
-              }}
-<<<<<<< HEAD
-              style={{
-                height: 28,
-                width: 28,
-                padding: 0,
-                marginRight: "var(--spacing-tight, 8px)",
-              }}
-=======
-            >
-              <IconPlus />
-            </Button>
-          )}
-          {(!isViewAll || ff.isActive(ff.FF_SUMMARY)) && (
-            <AnnotationsCarousel
-              store={store}
-              annotationStore={store.annotationStore}
-              commentStore={store.commentStore}
->>>>>>> a1bf383a
-            />
-          </Tooltip>
+              store.annotationStore.selectAnnotation(created.id);
+            }}
+          >
+            <IconPlus />
+          </Button>
         )}
         {(!isViewAll || ff.isActive(ff.FF_SUMMARY)) && (
           <AnnotationsCarousel
