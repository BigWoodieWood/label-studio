--- conflicted
+++ resolved
@@ -2,12 +2,8 @@
 import type { FC } from "react";
 import { IconLockLocked, IconLockUnlocked } from "@humansignal/icons";
 import { RegionControlButton } from "./RegionControlButton";
-<<<<<<< HEAD
-=======
-import { FF_DEV_3873, isFF } from "../../../utils/feature-flags";
 import type { ButtonProps } from "@humansignal/ui";
 import type { HotkeyList } from "libs/editor/src/core/Hotkey";
->>>>>>> a1bf383a
 
 export const LockButton: FC<{
   item: any;
@@ -19,49 +15,24 @@
   style?: ButtonProps["style"];
   displayedHotkey?: string;
   onClick: () => void;
-}> = observer(({ item, annotation, hovered, locked, hotkey, displayedHotkey, look, style, onClick }) => {
+}> = observer(({ item, annotation, locked, hotkey, look, style, onClick }) => {
   if (!item) return null;
   const isLocked = locked || item.isReadOnly() || annotation.isReadOnly();
   const isRegionReadonly = item.isReadOnly() && !locked;
 
-<<<<<<< HEAD
   const styles = {
     ...style,
     display: item.isReadOnly() || locked ? undefined : "none",
   };
 
   return (
-    <RegionControlButton disabled={isRegionReadonly} onClick={onClick} hotkey={hotkey} look={look} style={styles}>
-=======
-  if (isFF(FF_DEV_3873)) {
-    const styles = {
-      ...style,
-      display: item.isReadOnly() || locked ? undefined : "none",
-    };
-
-    return (
-      <RegionControlButton
-        disabled={isRegionReadonly}
-        onClick={onClick}
-        hotkey={hotkey as HotkeyList}
-        look={look}
-        style={styles}
-      >
-        {isLocked ? <IconLockLocked /> : <IconLockUnlocked />}
-      </RegionControlButton>
-    );
-  }
-
-  return (
     <RegionControlButton
       disabled={isRegionReadonly}
       onClick={onClick}
-      displayedHotkey={displayedHotkey}
-      hotkey={hotkey}
+      hotkey={hotkey as HotkeyList}
       look={look}
-      style={style}
+      style={styles}
     >
->>>>>>> a1bf383a
       {isLocked ? <IconLockLocked /> : <IconLockUnlocked />}
     </RegionControlButton>
   );
