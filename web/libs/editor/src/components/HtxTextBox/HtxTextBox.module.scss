--- conflicted
+++ resolved
@@ -15,12 +15,8 @@
 }
 
 .delete {
-<<<<<<< HEAD
   color: #1890ff;
 
-=======
-  color: var(--primary_link);
->>>>>>> b182cad2
   // Typography.Paragraph has margin-bottom: 1em, so we have to compensate it to have icon in the middle
   margin-top: -1em;
   padding-left: 1em;
