--- conflicted
+++ resolved
@@ -161,18 +161,14 @@
 
     queuePosition: types.optional(types.number, 0),
 
-<<<<<<< HEAD
     /**
      * Project field used for applying classifications to comments
      */
     commentClassificationConfig: types.maybeNull(types.string),
 
-    customButtons: types.array(CustomButton, []),
-=======
     customButtons: types.map(
       types.union(types.string, CustomButton, types.array(types.union(types.string, CustomButton))),
     ),
->>>>>>> 0da3f8f3
   })
   .preProcessSnapshot((sn) => {
     // This should only be handled if the sn.user value is an object, and converted to a reference id for other
