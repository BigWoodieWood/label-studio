import { AudioModel } from "./AudioNext";
import { ImageModel } from "./Image";
import { ParagraphsModel } from "./Paragraphs";
import { PdfModel } from "./Pdf";
import { RichTextModel } from "./RichText";
import { TableModel } from "./Table";
import { TimeSeriesModel } from "./TimeSeries";
import { PagedViewModel } from "./PagedView";
import { VideoModel } from "./Video";
import { ListModel } from "./List";
import { Object3DModel } from "./Object3D";
// stub files to keep docs of these tags
import "./HyperText";
import "./Text";

export {
  AudioModel,
  ImageModel,
  ParagraphsModel,
  TimeSeriesModel,
  RichTextModel,
  VideoModel,
  TableModel,
  PagedViewModel,
  ListModel,
<<<<<<< HEAD
  Object3DModel,
=======
  PdfModel,
>>>>>>> 13497378
};<|MERGE_RESOLUTION|>--- conflicted
+++ resolved
@@ -23,9 +23,6 @@
   TableModel,
   PagedViewModel,
   ListModel,
-<<<<<<< HEAD
+  PdfModel,
   Object3DModel,
-=======
-  PdfModel,
->>>>>>> 13497378
 };