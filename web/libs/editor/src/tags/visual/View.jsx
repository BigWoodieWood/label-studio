import { observer } from "mobx-react";
import { types } from "mobx-state-tree";

import Registry from "../../core/Registry";
import Tree from "../../core/Tree";
import Types from "../../core/Types";
import VisibilityMixin from "../../mixins/Visibility";
import { AnnotationMixin } from "../../mixins/AnnotationMixin";

/**
 * The `View` element is used to configure the display of blocks, similar to the div tag in HTML.
 * @example
 * <!-- Create two cards that flex to take up 50% of the screen width on the labeling interface -->
 * <View style="display: flex;">
 *   <!-- Left side -->
 *   <View style="flex: 50%">
 *     <Header value="Facts:" />
 *     <Text name="text" value="$fact" />
 *   </View>
 *   <!-- Right side -->
 *   <View style="flex: 50%; margin-left: 1em">
 *     <Header value="Enter your question:" />
 *     <TextArea name="question" />
 *   </View>
 * </View>
 * @example
 * <View>
 *   <Text name="text" value="$text"/>
 *   <Choices name="sentiment" toName="text">
 *     <Choice value="Positive"/>
 *     <Choice value="Negative"/>
 *     <Choice value="Neutral"/>
 *   </Choices>
 *   <!-- Shown only when Positive or Negative is selected -->
 *   <View visibleWhen="choice-selected" whenTagName="sentiment"
 *         whenChoiceValue="Positive,Negative">
 *     <Header value="Why?"/>
 *     <TextArea name="why_positive" toName="text"/>
 *   </View>
 * </View>
 * @example
 * <View>
 *   <Labels name="label" toName="text">
 *     <Label value="PER" background="red"/>
 *     <Label value="ORG" background="darkorange"/>
 *     <Label value="LOC" background="orange"/>
 *     <Label value="MISC" background="green"/>
 *   </Labels>
 *   <Text name="text" value="$text"/>
 *   <!-- Shown only when region PER or ORG is selected -->
 *   <View visibleWhen="region-selected" whenLabelValue="PER,ORG">
 *     <Header value="yoho"/>
 *   </View>
 * </View>
 * @name View
 * @meta_title View Tag for Defining How Blocks are Displayed
 * @meta_description Customize how blocks are displayed on the labeling interface in Label Studio for machine learning and data science projects.
 * @param {block|inline} display
 * @param {string} [style] CSS style string
 * @param {string} [className] - Class name of the CSS style to apply. Use with the Style tag
 * @param {string} [idAttr] - Unique ID attribute to use in CSS
 * @param {region-selected|choice-selected|no-region-selected|choice-unselected} [visibleWhen] Control visibility of the content. Can also be used with the `when*` parameters below to narrow visibility
 * @param {string} [whenTagName] Use with `visibleWhen`. Narrow down visibility by tag name. For regions, use the name of the object tag, for choices, use the name of the `choices` tag
 * @param {string} [whenLabelValue] Use with `visibleWhen="region-selected"`. Narrow down visibility by label value. Multiple values can be separated with commas
 * @param {string} [whenChoiceValue] Use with `visibleWhen` (`"choice-selected"` or `"choice-unselected"`) and `whenTagName`, both are required. Narrow down visibility by choice value. Multiple values can be separated with commas
 */
const TagAttrs = types.model({
  classname: types.optional(types.string, ""),
  display: types.optional(types.string, "block"),
  style: types.maybeNull(types.string),
  idattr: types.optional(types.string, ""),
});

<<<<<<< HEAD
const Model = types.model({
  id: types.identifier,
  type: "view",
  children: Types.unionArray([
    "view",
    "header",
    "labels",
    "label",
    "table",
    "taxonomy",
    "choices",
    "choice",
    "collapse",
    "datetime",
    "number",
    "rating",
    "ranker",
    "rectangle",
    "ellipse",
    "polygon",
    "keypoint",
    "brush",
    "magicwand",
    "rectanglelabels",
    "ellipselabels",
    "polygonlabels",
    "keypointlabels",
    "brushlabels",
    "hypertextlabels",
    "timeserieslabels",
    "text",
    "audio",
    "image",
    "hypertext",
    "richtext",
    "timeseries",
    "audioplus",
    "list",
    "dialog",
    "textarea",
    "pairwise",
    "style",
    "relations",
    "filter",
    "pagedview",
    "paragraphs",
    "paragraphlabels",
    "video",
    "videorectangle",
    "ranker",
    "timelinelabels",
    "object3d",
  ]),
});
=======
const Model = types
  .model({
    id: types.identifier,
    type: "view",
    children: Types.unionArray([
      "view",
      "header",
      "labels",
      "label",
      "table",
      "taxonomy",
      "choices",
      "choice",
      "collapse",
      "datetime",
      "number",
      "rating",
      "ranker",
      "rectangle",
      "ellipse",
      "polygon",
      "keypoint",
      "brush",
      "magicwand",
      "rectanglelabels",
      "ellipselabels",
      "polygonlabels",
      "keypointlabels",
      "brushlabels",
      "hypertextlabels",
      "timeserieslabels",
      "text",
      "audio",
      "image",
      "hypertext",
      "richtext",
      "timeseries",
      "audioplus",
      "list",
      "dialog",
      "textarea",
      "pairwise",
      "style",
      "relations",
      "filter",
      "pagedview",
      "paragraphs",
      "paragraphlabels",
      "pdf",
      "video",
      "videorectangle",
      "timelinelabels",
    ]),
  })
  .views((self) => ({
    // Indicates that it could exist without information about objects, taskData and regions
    get isIndependent() {
      return true;
    },
  }));
>>>>>>> 13497378

const ViewModel = types.compose("ViewModel", TagAttrs, Model, VisibilityMixin, AnnotationMixin);

const HtxView = observer(({ item }) => {
  let style = {};

  if (item.display === "inline") {
    style = { display: "inline-block", marginRight: "15px" };
  }

  if (item.style) {
    style = Tree.cssConverter(item.style);
  }

  if (item.isVisible === false) {
    style.display = "none";
  }

  return (
    <div id={item.idattr} className={item.classname} style={style}>
      {Tree.renderChildren(item, item.annotation)}
    </div>
  );
});

Registry.addTag("view", ViewModel, HtxView);

export { HtxView, ViewModel };<|MERGE_RESOLUTION|>--- conflicted
+++ resolved
@@ -71,62 +71,6 @@
   idattr: types.optional(types.string, ""),
 });
 
-<<<<<<< HEAD
-const Model = types.model({
-  id: types.identifier,
-  type: "view",
-  children: Types.unionArray([
-    "view",
-    "header",
-    "labels",
-    "label",
-    "table",
-    "taxonomy",
-    "choices",
-    "choice",
-    "collapse",
-    "datetime",
-    "number",
-    "rating",
-    "ranker",
-    "rectangle",
-    "ellipse",
-    "polygon",
-    "keypoint",
-    "brush",
-    "magicwand",
-    "rectanglelabels",
-    "ellipselabels",
-    "polygonlabels",
-    "keypointlabels",
-    "brushlabels",
-    "hypertextlabels",
-    "timeserieslabels",
-    "text",
-    "audio",
-    "image",
-    "hypertext",
-    "richtext",
-    "timeseries",
-    "audioplus",
-    "list",
-    "dialog",
-    "textarea",
-    "pairwise",
-    "style",
-    "relations",
-    "filter",
-    "pagedview",
-    "paragraphs",
-    "paragraphlabels",
-    "video",
-    "videorectangle",
-    "ranker",
-    "timelinelabels",
-    "object3d",
-  ]),
-});
-=======
 const Model = types
   .model({
     id: types.identifier,
@@ -179,6 +123,7 @@
       "video",
       "videorectangle",
       "timelinelabels",
+      "object3d",
     ]),
   })
   .views((self) => ({
@@ -187,7 +132,6 @@
       return true;
     },
   }));
->>>>>>> 13497378
 
 const ViewModel = types.compose("ViewModel", TagAttrs, Model, VisibilityMixin, AnnotationMixin);
 
