{
  "compileOnSave": false,
  "compilerOptions": {
    "rootDir": ".",
    "sourceMap": true,
    "declaration": false,
    "moduleResolution": "node",
    "emitDecoratorMetadata": true,
    "allowSyntheticDefaultImports": true,
    "experimentalDecorators": true,
    "resolveJsonModule": true,
    "importHelpers": true,
    "jsx": "react",
    "target": "esnext",
    "module": "esnext",
    "lib": [
      "es2020",
      "dom",
      "dom.iterable",
      "esnext.array"
    ],
    "skipLibCheck": true,
    "skipDefaultLibCheck": true,
    "baseUrl": ".",
    "paths":{
      "@humansignal/core": ["libs/core/src/index.ts"],
      "@humansignal/core/*": ["libs/core/src/*"],
      "@humansignal/datamanager": ["libs/datamanager/src/index.js"],
      "@humansignal/editor": ["libs/editor/src/index.js"],
      "@humansignal/frontend-test/*": ["libs/frontend-test/src/*"],
<<<<<<< HEAD
      "@humansignal/icons": ["libs/ui/src/assets/icons"],
=======
      "@humansignal/icons": ["libs/ui/src/assets/icons/index.ts"],
>>>>>>> cbf53fda
      "@humansignal/shad/*": ["./libs/ui/src/shad/*"],
      "@humansignal/typography": ["libs/ui/src/typography"],
      "@humansignal/ui": ["libs/ui/src/index.ts"],
      "@humansignal/ui/*": ["libs/ui/src/*"]
    },
    "types": ["vite-plugin-svgr/client"]
  },
  "exclude": ["node_modules", "tmp"]
}<|MERGE_RESOLUTION|>--- conflicted
+++ resolved
@@ -28,11 +28,7 @@
       "@humansignal/datamanager": ["libs/datamanager/src/index.js"],
       "@humansignal/editor": ["libs/editor/src/index.js"],
       "@humansignal/frontend-test/*": ["libs/frontend-test/src/*"],
-<<<<<<< HEAD
       "@humansignal/icons": ["libs/ui/src/assets/icons"],
-=======
-      "@humansignal/icons": ["libs/ui/src/assets/icons/index.ts"],
->>>>>>> cbf53fda
       "@humansignal/shad/*": ["./libs/ui/src/shad/*"],
       "@humansignal/typography": ["libs/ui/src/typography"],
       "@humansignal/ui": ["libs/ui/src/index.ts"],
