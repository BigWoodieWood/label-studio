{
  "compileOnSave": false,
  "compilerOptions": {
    "rootDir": ".",
    "sourceMap": true,
    "declaration": false,
    "moduleResolution": "node",
    "emitDecoratorMetadata": true,
    "allowSyntheticDefaultImports": true,
    "experimentalDecorators": true,
    "resolveJsonModule": true,
    "importHelpers": true,
    "jsx": "react",
    "target": "esnext",
    "module": "esnext",
<<<<<<< HEAD
    "lib": ["es2020", "dom"],
=======
    "lib": ["es2020", "dom", "dom.iterable", "esnext.array"],
>>>>>>> 13497378
    "skipLibCheck": true,
    "skipDefaultLibCheck": true,
    "baseUrl": ".",
    "paths": {
<<<<<<< HEAD
      "@humansignal/datamanager": ["libs/datamanager/src/index.js"],
      "@humansignal/editor": ["libs/editor/src/index.js"],
      "@humansignal/frontend-test/*": ["libs/frontend-test/src/*"],
      "@humansignal/icons": ["libs/storybook/icons.ts"],
      "@humansignal/storybook": ["libs/storybook/src/index.ts"],
      "@humansignal/ui": ["libs/ui/src/index.ts"]
    },
    "types": ["vite-plugin-svgr/client", "scss.d.ts"]
=======
      "@humansignal/app-common": ["libs/app-common/src/index.ts"],
      "@humansignal/app-common/*": ["libs/app-common/src/*"],
      "@humansignal/core": ["libs/core/src/index.ts"],
      "@humansignal/core/*": ["libs/core/src/*"],
      "@humansignal/datamanager": ["libs/datamanager/src/index.js"],
      "@humansignal/editor": ["libs/editor/src/index.js"],
      "@humansignal/frontend-test/*": ["libs/frontend-test/src/*"],
      "@humansignal/icons": ["libs/ui/src/assets/icons"],
      "@humansignal/shad/*": ["./libs/ui/src/shad/*"],
      "@humansignal/typography": ["libs/ui/src/typography"],
      "@humansignal/ui": ["libs/ui/src/index.ts"],
      "@humansignal/ui/*": ["libs/ui/src/*"]
    },
    "types": ["vite-plugin-svgr/client"]
>>>>>>> 13497378
  },
  "exclude": ["node_modules", "tmp"]
}<|MERGE_RESOLUTION|>--- conflicted
+++ resolved
@@ -13,25 +13,11 @@
     "jsx": "react",
     "target": "esnext",
     "module": "esnext",
-<<<<<<< HEAD
-    "lib": ["es2020", "dom"],
-=======
     "lib": ["es2020", "dom", "dom.iterable", "esnext.array"],
->>>>>>> 13497378
     "skipLibCheck": true,
     "skipDefaultLibCheck": true,
     "baseUrl": ".",
     "paths": {
-<<<<<<< HEAD
-      "@humansignal/datamanager": ["libs/datamanager/src/index.js"],
-      "@humansignal/editor": ["libs/editor/src/index.js"],
-      "@humansignal/frontend-test/*": ["libs/frontend-test/src/*"],
-      "@humansignal/icons": ["libs/storybook/icons.ts"],
-      "@humansignal/storybook": ["libs/storybook/src/index.ts"],
-      "@humansignal/ui": ["libs/ui/src/index.ts"]
-    },
-    "types": ["vite-plugin-svgr/client", "scss.d.ts"]
-=======
       "@humansignal/app-common": ["libs/app-common/src/index.ts"],
       "@humansignal/app-common/*": ["libs/app-common/src/*"],
       "@humansignal/core": ["libs/core/src/index.ts"],
@@ -46,7 +32,6 @@
       "@humansignal/ui/*": ["libs/ui/src/*"]
     },
     "types": ["vite-plugin-svgr/client"]
->>>>>>> 13497378
   },
   "exclude": ["node_modules", "tmp"]
 }