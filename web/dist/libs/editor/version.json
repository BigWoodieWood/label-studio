--- conflicted
+++ resolved
@@ -1,12 +1,5 @@
 {
-<<<<<<< HEAD
-  "message": "chore: Reverts tailwind and LSO Homepage (#7007)",
-  "commit": "61b9bbecd8d97f88863650fe777d129885c62421",
-  "date": "2025-01-31T21:09:28.000Z",
-=======
   "message": "feat: block sentry in frontend side (#6615)",
   "commit": "560e33091fa392bec906ca43f082afb1657b11a7",
   "date": "2025-02-13T23:13:39.000Z",
->>>>>>> cbf53fda
-  "branch": "develop"
-}+  "branch": "develop"