--- conflicted
+++ resolved
@@ -18,14 +18,10 @@
       menuItems={[
         GeneralSettings,
         LabelingSettings,
-	AnnotationSettings,
+	      AnnotationSettings,
         MachineLearningSettings,
-<<<<<<< HEAD
-	PredictionsSettings,
-        StorageSettings,
-=======
+        PredictionsSettings,
         isAllowCloudStorage && StorageSettings,
->>>>>>> 0b5e0390
         WebhookPage,
         DangerZone,
       ].filter(Boolean)}
@@ -36,9 +32,10 @@
 };
 
 const pages = {
-  InstructionsSettings,
+  AnnotationSettings,
   LabelingSettings,
   MachineLearningSettings,
+  PredictionsSettings
   WebhookPage,
   DangerZone,
 };
@@ -51,17 +48,5 @@
   exact: true,
   layout: MenuLayout,
   component: GeneralSettings,
-<<<<<<< HEAD
-  pages: {
-    AnnotationSettings,
-    LabelingSettings,
-    MachineLearningSettings,
-    PredictionsSettings,
-    StorageSettings,
-    WebhookPage,
-    DangerZone,
-  },
-=======
   pages,
->>>>>>> 0b5e0390
 };