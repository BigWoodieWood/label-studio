--- conflicted
+++ resolved
@@ -9,20 +9,13 @@
 import Input from "libs/datamanager/src/components/Common/Input/Input";
 import { useCallback, useEffect, useReducer, useRef, useState } from "react";
 import { Modal } from "../../../components/Modal/Modal";
-<<<<<<< HEAD
 import { SampleDatasetSelect } from "@humansignal/core/blocks/SampleDatasetSelect/SampleDatasetSelect";
 import samples from "./samples.json";
 import { cn } from "../../../utils/bem";
 import { cn as scn } from "@humansignal/shad/utils";
 import { Badge } from "@humansignal/shad/components/ui/badge";
-=======
-import { useAPI } from "../../../providers/ApiProvider";
-import { cn } from "../../../utils/bem";
->>>>>>> 0bc437cc
 import { unique } from "../../../utils/helpers";
-import { sampleDatasetAtom } from "../utils/atoms";
 import "./Import.scss";
-<<<<<<< HEAD
 import { EMPTY_CONFIG } from "../Config/Template";
 import { IconError, IconInfo, IconUpload } from "../../../assets/icons";
 import { API, useAPI } from "../../../providers/ApiProvider";
@@ -30,10 +23,13 @@
 import { Button } from "apps/labelstudio/src/components";
 import { ff } from "@humansignal/core";
 import { IconTrash } from "libs/editor/src/assets/icons";
-=======
+import { useAPI } from "../../../providers/ApiProvider";
+import { cn } from "../../../utils/bem";
+import { unique } from "../../../utils/helpers";
+import { sampleDatasetAtom } from "../utils/atoms";
+import "./Import.scss";
 import samples from "./samples.json";
 import { importFiles } from "./utils";
->>>>>>> 0bc437cc
 
 const importClass = cn("upload_page");
 const dropzoneClass = cn("dropzone");
@@ -215,11 +211,8 @@
   csvHandling,
   setCsvHandling,
   addColumns,
-<<<<<<< HEAD
   hasLabelConfig,
-=======
   openLabelingConfig,
->>>>>>> 0bc437cc
 }) => {
   const [loading, setLoading] = useState(false);
   const [error, setError] = useState();
@@ -363,8 +356,6 @@
       importFilesImmediately([{ name: url }], body);
     },
     [importFilesImmediately],
-<<<<<<< HEAD
-=======
   );
 
   const openConfig = useCallback(
@@ -374,7 +365,6 @@
       openLabelingConfig?.();
     },
     [openLabelingConfig],
->>>>>>> 0bc437cc
   );
 
   useEffect(() => {
@@ -421,7 +411,6 @@
           <IconUpload width="16" height="16" className={importClass.elem("upload-icon")} />
           Upload {files.uploaded.length ? "More " : ""}Files
         </Button>
-<<<<<<< HEAD
         {ff.isFF(ff.FF_SAMPLE_DATASETS) && (
           <SampleDatasetSelect
             samples={samples}
@@ -433,10 +422,6 @@
                 : undefined
             }
           />
-=======
-        {ff.isActive(ff.FF_SAMPLE_DATASETS) && (
-          <SampleDatasetSelect samples={samples} sample={sample} onSampleApplied={onSampleDatasetSelect} />
->>>>>>> 0bc437cc
         )}
         <div
           className={importClass.elem("csv-handling").mod({ highlighted: highlightCsvHandling, hidden: !csvHandling })}
