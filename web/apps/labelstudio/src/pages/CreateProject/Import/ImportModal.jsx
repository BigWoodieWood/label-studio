--- conflicted
+++ resolved
@@ -21,11 +21,7 @@
   const [sample, setSample] = useState(null);
   const api = useAPI();
 
-<<<<<<< HEAD
-  const { uploading, uploadDisabled, finishUpload, fileIds, pageProps } = useImportPage(project, sample);
-=======
-  const { uploading, uploadDisabled, finishUpload, fileIds, pageProps, uploadSample } = useImportPage(project);
->>>>>>> 0bc437cc
+  const { uploading, uploadDisabled, finishUpload, fileIds, pageProps, uploadSample } = useImportPage(project, sample);
 
   const backToDM = useCallback(() => {
     const path = location.pathname.replace(ImportModal.path, "");
@@ -67,16 +63,12 @@
   }, [modal, project, fileIds, backToDM]);
 
   const onFinish = useCallback(async () => {
-<<<<<<< HEAD
-    await uploadSample(sample);
-=======
     await uploadSample(
       sample,
       () => setWaitingStatus(true),
       () => setWaitingStatus(false),
     );
 
->>>>>>> 0bc437cc
     const imported = await finishUpload();
 
     if (!imported) return;
@@ -94,11 +86,7 @@
     }
 
     backToDM();
-<<<<<<< HEAD
   }, [backToDM, finishUpload, sample, api, project]);
-=======
-  }, [backToDM, finishUpload, sample]);
->>>>>>> 0bc437cc
 
   return (
     <Modal
@@ -124,9 +112,6 @@
           </Button>
         </Space>
       </Modal.Header>
-<<<<<<< HEAD
-      <ImportPage project={project} sample={sample} onSampleDatasetSelect={setSample} {...pageProps} />
-=======
       <ImportPage
         project={project}
         sample={sample}
@@ -137,7 +122,6 @@
         }}
         {...pageProps}
       />
->>>>>>> 0bc437cc
     </Modal>
   );
 };
