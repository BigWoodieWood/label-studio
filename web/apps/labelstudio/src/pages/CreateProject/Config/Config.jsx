--- conflicted
+++ resolved
@@ -105,15 +105,10 @@
       <form className={configClass.elem("add-labels")} action="">
         <h4>{tagname === "Choices" ? "Add choices" : "Add label names"}</h4>
         <span>Use new line as a separator to add multiple labels</span>
-<<<<<<< HEAD
         <textarea name="labels" id="" cols="50" rows="5" ref={refLabels} onKeyPress={onKeyPress} />
         <Button type="button" size="compact" onClick={onAddLabels}>
           Add
         </Button>
-=======
-        <textarea name="labels" id="" cols="30" rows="5" ref={refLabels} onKeyPress={onKeyPress} />
-        <input className={configClass.elem("add")} type="button" value="Add" onClick={onAddLabels} />
->>>>>>> 25896f2b
       </form>
       <div className={configClass.elem("current-labels")}>
         <h3>
@@ -171,11 +166,7 @@
           <li key={key}>
             <label>
               {options.title}{" "}
-<<<<<<< HEAD
               <select className="border" value={value} onChange={onChange}>
-=======
-              <select className="lsf-select-ls" value={value} onChange={onChange}>
->>>>>>> 25896f2b
                 {options.type.map((option) => (
                   <option key={option} value={option}>
                     {option}
@@ -294,11 +285,7 @@
       {template.objects > 1 && ` for ${obj.getAttribute("name")}`}
       {" from "}
       {columns?.length > 0 && columns[0] !== DEFAULT_COLUMN && "field "}
-<<<<<<< HEAD
       <select className="border" onChange={selectValue} value={isManual ? "-" : value}>
-=======
-      <select className="lsf-select-ls" onChange={selectValue} value={isManual ? "-" : value}>
->>>>>>> 25896f2b
         {columns?.map((column) => (
           <option key={column} value={column}>
             {column === DEFAULT_COLUMN ? "<imported file>" : `$${column}`}
@@ -492,11 +479,7 @@
       <div className={configClass.elem("container")}>
         <h1>Labeling Interface{hasChanges ? " *" : ""}</h1>
         <header>
-<<<<<<< HEAD
           <Button type="button" data-leave={true} onClick={onBrowse} size="compact">
-=======
-          <Button look="secondary" size="compact" style={{ width: 160 }} data-leave={true} onClick={onBrowse}>
->>>>>>> 25896f2b
             Browse Templates
           </Button>
           <ToggleItems items={{ code: "Code", visual: "Visual" }} active={configure} onSelect={onSelect} />
