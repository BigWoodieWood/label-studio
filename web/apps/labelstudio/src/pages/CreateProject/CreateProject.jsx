import { EnterpriseBadge } from "@humansignal/ui";
import React from "react";
import { useHistory } from "react-router";
import { Button, ToggleItems } from "../../components";
import { Modal } from "../../components/Modal/Modal";
import { Space } from "../../components/Space/Space";
import { HeidiTips } from "../../components/HeidiTips/HeidiTips";
import { useAPI } from "../../providers/ApiProvider";
import { cn } from "../../utils/bem";
import { ConfigPage } from "./Config/Config";
import "./CreateProject.scss";
import { ImportPage } from "./Import/Import";
import { useImportPage } from "./Import/useImportPage";
import { useDraftProject } from "./utils/useDraftProject";
<<<<<<< HEAD
import { Select } from "../../components/Form";
=======
import { Input, Select, TextArea } from "../../components/Form";
import { EnterpriseBadge } from "../../components/Badges/Enterprise";
>>>>>>> cd2a6ba4
import { Caption } from "../../components/Caption/Caption";
import { FF_LSDV_E_297, isFF } from "../../utils/feature-flags";
import { createURL } from "../../components/HeidiTips/utils";

const ProjectName = ({ name, setName, onSaveName, onSubmit, error, description, setDescription, show = true }) =>
  !show ? null : (
    <form
      className={cn("project-name")}
      onSubmit={(e) => {
        e.preventDefault();
        onSubmit();
      }}
    >
      <div className="field field--wide">
        <label htmlFor="project_name">Project Name</label>
        <Input
          name="name"
          id="project_name"
          value={name}
          onChange={(e) => setName(e.target.value)}
          onBlur={onSaveName}
        />
        {error && <span className="error">{error}</span>}
      </div>
      <div className="field field--wide">
        <label htmlFor="project_description">Description</label>
        <TextArea
          name="description"
          id="project_description"
          placeholder="Optional description of your project"
          rows="4"
          style={{ minHeight: 100 }}
          value={description}
          onChange={(e) => setDescription(e.target.value)}
        />
      </div>
      {isFF(FF_LSDV_E_297) && (
        <div className="field field--wide">
          <label>
            Workspace
            <EnterpriseBadge />
          </label>
          <Select placeholder="Select an option" disabled options={[]} />
          <Caption>
            Simplify project management by organizing projects into workspaces.
            <a
              href={createURL(
                "https://docs.humansignal.com/guide/manage_projects#Create-workspaces-to-organize-projects",
                {
                  experiment: "project_creation_dropdown",
                  treatment: "simplify_project_management",
                },
              )}
              target="_blank"
              rel="noreferrer"
            >
              Learn more
            </a>
          </Caption>
          <HeidiTips collection="projectCreation" />
        </div>
      )}
    </form>
  );

export const CreateProject = ({ onClose, redirect = true }) => {
  const [step, _setStep] = React.useState("name"); // name | import | config
  const [waiting, setWaitingStatus] = React.useState(false);

  const project = useDraftProject();
  const history = useHistory();
  const api = useAPI();

  const [name, setName] = React.useState("");
  const [error, setError] = React.useState();
  const [description, setDescription] = React.useState("");
  const [config, setConfig] = React.useState("<View></View>");
  const setStep = React.useCallback((step) => {
    _setStep(step);
    const eventNameMap = {
      name: "project_name",
      import: "data_import",
      config: "labeling_setup",
    };
    __lsa(`create_project.tab.${eventNameMap[step]}`);
  }, []);

  React.useEffect(() => {
    setError(null);
  }, [name]);

  const { columns, uploading, uploadDisabled, finishUpload, pageProps } = useImportPage(project);

  const rootClass = cn("create-project");
  const tabClass = rootClass.elem("tab");
  const steps = {
    name: <span className={tabClass.mod({ disabled: !!error })}>Project Name</span>,
    import: <span className={tabClass.mod({ disabled: uploadDisabled })}>Data Import</span>,
    config: "Labeling Setup",
  };

  // name intentionally skipped from deps:
  // this should trigger only once when we got project loaded
  React.useEffect(() => project && !name && setName(project.title), [project]);

  const projectBody = React.useMemo(
    () => ({
      title: name,
      description,
      label_config: config,
    }),
    [name, description, config],
  );

  const onCreate = React.useCallback(async () => {
    const imported = await finishUpload();

    if (!imported) return;

    setWaitingStatus(true);
    const response = await api.callApi("updateProject", {
      params: {
        pk: project.id,
      },
      body: projectBody,
    });

    setWaitingStatus(false);

    if (response !== null) {
      history.push(`/projects/${response.id}/data`);
    }
  }, [project, projectBody, finishUpload]);

  const onSaveName = async () => {
    if (error) return;
    const res = await api.callApi("updateProjectRaw", {
      params: {
        pk: project.id,
      },
      body: {
        title: name,
      },
    });

    if (res.ok) return;
    const err = await res.json();

    setError(err.validation_errors?.title);
  };

  const onDelete = React.useCallback(async () => {
    setWaitingStatus(true);
    if (project)
      await api.callApi("deleteProject", {
        params: {
          pk: project.id,
        },
      });
    setWaitingStatus(false);
    redirect && history.replace("/projects");
    onClose?.();
  }, [project, redirect]);

  return (
    <Modal onHide={onDelete} closeOnClickOutside={false} allowToInterceptEscape fullscreen visible bare>
      <div className={rootClass}>
        <Modal.Header>
          <h1>Create Project</h1>
          <ToggleItems items={steps} active={step} onSelect={setStep} />

          <Space>
            <Button look="danger" size="compact" onClick={onDelete} waiting={waiting}>
              Delete
            </Button>
            <Button
              look="primary"
              size="compact"
              onClick={onCreate}
              waiting={waiting || uploading}
              disabled={!project || uploadDisabled || error}
            >
              Save
            </Button>
          </Space>
        </Modal.Header>
        <ProjectName
          name={name}
          setName={setName}
          error={error}
          onSaveName={onSaveName}
          onSubmit={onCreate}
          description={description}
          setDescription={setDescription}
          show={step === "name"}
        />
        <ImportPage project={project} show={step === "import"} {...pageProps} />
        <ConfigPage
          project={project}
          onUpdate={setConfig}
          show={step === "config"}
          columns={columns}
          disableSaveButton={true}
        />
      </div>
    </Modal>
  );
};<|MERGE_RESOLUTION|>--- conflicted
+++ resolved
@@ -12,12 +12,7 @@
 import { ImportPage } from "./Import/Import";
 import { useImportPage } from "./Import/useImportPage";
 import { useDraftProject } from "./utils/useDraftProject";
-<<<<<<< HEAD
-import { Select } from "../../components/Form";
-=======
 import { Input, Select, TextArea } from "../../components/Form";
-import { EnterpriseBadge } from "../../components/Badges/Enterprise";
->>>>>>> cd2a6ba4
 import { Caption } from "../../components/Caption/Caption";
 import { FF_LSDV_E_297, isFF } from "../../utils/feature-flags";
 import { createURL } from "../../components/HeidiTips/utils";
