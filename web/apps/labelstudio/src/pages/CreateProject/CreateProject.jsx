--- conflicted
+++ resolved
@@ -210,24 +210,12 @@
   );
 
   const onCreate = React.useCallback(async () => {
-<<<<<<< HEAD
     // Always validate the Project Name form first, regardless of current step
     if (formRef.current && !formRef.current.validateFields()) {
       // If validation fails, switch to the name step to show errors
       setStep("name");
       return;
     }
-=======
-    // First, persist project with label_config so import/reimport validates against it
-    const response = await api.callApi("updateProject", {
-      params: {
-        pk: project.id,
-      },
-      body: projectBody,
-    });
-
-    if (response === null) return;
->>>>>>> 2898db87
 
     const imported = await finishUpload();
 
@@ -241,7 +229,6 @@
 
     setWaitingStatus(false);
 
-<<<<<<< HEAD
     if (response !== null) {
       history.push(`/projects/${response.id}/data`);
     }
@@ -256,10 +243,6 @@
     history.push,
     setStep,
   ]);
-=======
-    history.push(`/projects/${response.id}/data`);
-  }, [project, projectBody, finishUpload]);
->>>>>>> 2898db87
 
   const onSaveName = async () => {
     // Return early if there are existing validation errors or waiting for another operation
