import { useCallback, useMemo, useRef, useState } from "react";
import { LsPlus } from "../../../assets/icons";
import { Button } from "../../../components";
import { Description } from "../../../components/Description/Description";
import { Input } from "../../../components/Form";
import { HeidiTips } from "../../../components/HeidiTips/HeidiTips";
import { Space } from "../../../components/Space/Space";
import { useAPI } from "../../../providers/ApiProvider";
import { useConfig } from "../../../providers/ConfigProvider";
import { Block, Elem } from "../../../utils/bem";
<<<<<<< HEAD
import { FF_LSDV_E_297, isFF } from "../../../utils/feature-flags";
=======
import { FF_AUTH_TOKENS, FF_LSDV_E_297, isFF } from "../../../utils/feature-flags";
import { copyText } from "../../../utils/helpers";
>>>>>>> cbf53fda
import "./PeopleInvitation.scss";
import { PeopleList } from "./PeopleList";
import "./PeoplePage.scss";
import { SelectedUser } from "./SelectedUser";
<<<<<<< HEAD
import { InviteLink } from "./InviteLink";
=======
import { TokenSettingsModal } from "@humansignal/core/blocks/TokenSettingsModal";
>>>>>>> cbf53fda

const InvitationModal = ({ link }) => {
  return (
    <Block name="invite">
      <Input value={link} style={{ width: "100%" }} readOnly />

      <Description style={{ marginTop: 16 }}>
        Invite people to join your Label Studio instance. People that you invite have full access to all of your
        projects.{" "}
        <a
          href="https://labelstud.io/guide/signup.html"
          target="_blank"
          rel="noreferrer"
          onClick={() =>
            __lsa("docs.organization.add_people.learn_more", { href: "https://labelstud.io/guide/signup.html" })
          }
        >
          Learn more
        </a>
        .
      </Description>
    </Block>
  );
};

export const PeoplePage = () => {
  const api = useAPI();
  const inviteModal = useRef();
  const config = useConfig();
  const [selectedUser, setSelectedUser] = useState(null);
  const [invitationOpen, setInvitationOpen] = useState(false);

  const selectUser = useCallback(
    (user) => {
      setSelectedUser(user);

      localStorage.setItem("selectedUser", user?.id);
    },
    [setSelectedUser],
  );

<<<<<<< HEAD
=======
  const setInviteLink = useCallback(
    (link) => {
      const hostname = config.hostname || location.origin;

      setLink(`${hostname}${link}`);
    },
    [config, setLink],
  );

  const updateLink = useCallback(() => {
    api.callApi("resetInviteLink").then(({ invite_url }) => {
      setInviteLink(invite_url);
    });
  }, [setInviteLink]);

  const inviteModalProps = useCallback(
    (link) => ({
      title: "Invite people",
      style: { width: 640, height: 472 },
      body: () => <InvitationModal link={link} />,
      footer: () => {
        const [copied, setCopied] = useState(false);

        const copyLink = useCallback(() => {
          setCopied(true);
          copyText(link);
          setTimeout(() => setCopied(false), 1500);
          __lsa("organization.add_people.copy_link");
        }, []);

        return (
          <Space spread>
            <Space>
              <Button style={{ width: 170 }} onClick={() => updateLink()}>
                Reset Link
              </Button>
            </Space>
            <Space>
              <Button primary style={{ width: 170 }} onClick={copyLink}>
                {copied ? "Copied!" : "Copy link"}
              </Button>
            </Space>
          </Space>
        );
      },
      bareFooter: true,
    }),
    [],
  );

  const apiTokensSettingsModalProps = useMemo(
    () => ({
      title: "API Token Settings",
      style: { width: 480 },
      body: () => <TokenSettingsModal />,
    }),
    [],
  );

  const showApiTokenSettingsModal = useCallback(() => {
    inviteModal.current = modal(apiTokensSettingsModalProps);
    __lsa("organization.token_settings");
  }, [inviteModalProps, link]);

  const showInvitationModal = useCallback(() => {
    inviteModal.current = modal(inviteModalProps(link));
    __lsa("organization.add_people");
  }, [inviteModalProps, link]);

>>>>>>> cbf53fda
  const defaultSelected = useMemo(() => {
    return localStorage.getItem("selectedUser");
  }, []);

  return (
    <Block name="people">
      <Elem name="controls">
        <Space spread>
          <Space />

          <Space>
<<<<<<< HEAD
            <Button icon={<LsPlus />} primary onClick={() => setInvitationOpen(true)}>
=======
            {isFF(FF_AUTH_TOKENS) && <Button onClick={showApiTokenSettingsModal}>API Tokens Settings</Button>}
            <Button icon={<LsPlus />} primary onClick={showInvitationModal}>
>>>>>>> cbf53fda
              Add People
            </Button>
          </Space>
        </Space>
      </Elem>
      <Elem name="content">
        <PeopleList
          selectedUser={selectedUser}
          defaultSelected={defaultSelected}
          onSelect={(user) => selectUser(user)}
        />

        {selectedUser ? (
          <SelectedUser user={selectedUser} onClose={() => selectUser(null)} />
        ) : (
          isFF(FF_LSDV_E_297) && <HeidiTips collection="organizationPage" />
        )}
      </Elem>
      <InviteLink opened={invitationOpen} onClosed={() => setInvitationOpen(false)} />
    </Block>
  );
};

PeoplePage.title = "People";
PeoplePage.path = "/";<|MERGE_RESOLUTION|>--- conflicted
+++ resolved
@@ -8,21 +8,12 @@
 import { useAPI } from "../../../providers/ApiProvider";
 import { useConfig } from "../../../providers/ConfigProvider";
 import { Block, Elem } from "../../../utils/bem";
-<<<<<<< HEAD
-import { FF_LSDV_E_297, isFF } from "../../../utils/feature-flags";
-=======
 import { FF_AUTH_TOKENS, FF_LSDV_E_297, isFF } from "../../../utils/feature-flags";
-import { copyText } from "../../../utils/helpers";
->>>>>>> cbf53fda
+import { PeopleList } from "./PeopleList";
+import { SelectedUser } from "./SelectedUser";
+import { InviteLink } from "./InviteLink";
 import "./PeopleInvitation.scss";
-import { PeopleList } from "./PeopleList";
 import "./PeoplePage.scss";
-import { SelectedUser } from "./SelectedUser";
-<<<<<<< HEAD
-import { InviteLink } from "./InviteLink";
-=======
-import { TokenSettingsModal } from "@humansignal/core/blocks/TokenSettingsModal";
->>>>>>> cbf53fda
 
 const InvitationModal = ({ link }) => {
   return (
@@ -64,78 +55,11 @@
     [setSelectedUser],
   );
 
-<<<<<<< HEAD
-=======
-  const setInviteLink = useCallback(
-    (link) => {
-      const hostname = config.hostname || location.origin;
-
-      setLink(`${hostname}${link}`);
-    },
-    [config, setLink],
-  );
-
-  const updateLink = useCallback(() => {
-    api.callApi("resetInviteLink").then(({ invite_url }) => {
-      setInviteLink(invite_url);
-    });
-  }, [setInviteLink]);
-
-  const inviteModalProps = useCallback(
-    (link) => ({
-      title: "Invite people",
-      style: { width: 640, height: 472 },
-      body: () => <InvitationModal link={link} />,
-      footer: () => {
-        const [copied, setCopied] = useState(false);
-
-        const copyLink = useCallback(() => {
-          setCopied(true);
-          copyText(link);
-          setTimeout(() => setCopied(false), 1500);
-          __lsa("organization.add_people.copy_link");
-        }, []);
-
-        return (
-          <Space spread>
-            <Space>
-              <Button style={{ width: 170 }} onClick={() => updateLink()}>
-                Reset Link
-              </Button>
-            </Space>
-            <Space>
-              <Button primary style={{ width: 170 }} onClick={copyLink}>
-                {copied ? "Copied!" : "Copy link"}
-              </Button>
-            </Space>
-          </Space>
-        );
-      },
-      bareFooter: true,
-    }),
-    [],
-  );
-
-  const apiTokensSettingsModalProps = useMemo(
-    () => ({
-      title: "API Token Settings",
-      style: { width: 480 },
-      body: () => <TokenSettingsModal />,
-    }),
-    [],
-  );
-
   const showApiTokenSettingsModal = useCallback(() => {
     inviteModal.current = modal(apiTokensSettingsModalProps);
     __lsa("organization.token_settings");
   }, [inviteModalProps, link]);
 
-  const showInvitationModal = useCallback(() => {
-    inviteModal.current = modal(inviteModalProps(link));
-    __lsa("organization.add_people");
-  }, [inviteModalProps, link]);
-
->>>>>>> cbf53fda
   const defaultSelected = useMemo(() => {
     return localStorage.getItem("selectedUser");
   }, []);
@@ -144,15 +68,9 @@
     <Block name="people">
       <Elem name="controls">
         <Space spread>
-          <Space />
-
           <Space>
-<<<<<<< HEAD
+            {isFF(FF_AUTH_TOKENS) && <Button onClick={showApiTokenSettingsModal}>API Tokens Settings</Button>}
             <Button icon={<LsPlus />} primary onClick={() => setInvitationOpen(true)}>
-=======
-            {isFF(FF_AUTH_TOKENS) && <Button onClick={showApiTokenSettingsModal}>API Tokens Settings</Button>}
-            <Button icon={<LsPlus />} primary onClick={showInvitationModal}>
->>>>>>> cbf53fda
               Add People
             </Button>
           </Space>
