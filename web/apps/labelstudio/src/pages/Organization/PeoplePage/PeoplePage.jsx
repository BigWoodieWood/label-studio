import { useCallback, useEffect, useMemo, useRef, useState } from "react";
import { LsPlus } from "../../../assets/icons";
import { Button } from "../../../components";
import { Description } from "../../../components/Description/Description";
import { Input } from "../../../components/Form";
import { HeidiTips } from "../../../components/HeidiTips/HeidiTips";
import { modal } from "../../../components/Modal/Modal";
import { Space } from "../../../components/Space/Space";
import { useAPI } from "../../../providers/ApiProvider";
import { useConfig } from "../../../providers/ConfigProvider";
import { Block, Elem } from "../../../utils/bem";
import { FF_AUTH_TOKENS, FF_LSDV_E_297, isFF } from "../../../utils/feature-flags";
import { copyText } from "../../../utils/helpers";
import "./PeopleInvitation.scss";
import { PeopleList } from "./PeopleList";
import "./PeoplePage.scss";
import { SelectedUser } from "./SelectedUser";
import { TokenSettingsModal } from "@humansignal/core/blocks/TokenSettingsModal";
<<<<<<< HEAD
import { useToast } from "@humansignal/ui";
=======
import { debounce } from "@humansignal/core/lib/utils/debounce";
>>>>>>> 17f8ca26

const InvitationModal = ({ link }) => {
  return (
    <Block name="invite">
      <Input
        value={link}
        style={{ width: "100%" }}
        readOnly
        onCopy={debounce(() => __lsa("organization.add_people.manual_copy_link"), 1000)}
        onSelect={debounce(() => __lsa("organization.add_people.select_link"), 1000)}
      />

      <Description style={{ marginTop: 16 }}>
        Invite people to join your Label Studio instance. People that you invite have full access to all of your
        projects.{" "}
        <a
          href="https://labelstud.io/guide/signup.html"
          target="_blank"
          rel="noreferrer"
          onClick={() =>
            __lsa("docs.organization.add_people.learn_more", { href: "https://labelstud.io/guide/signup.html" })
          }
        >
          Learn more
        </a>
        .
      </Description>
    </Block>
  );
};

export const PeoplePage = () => {
  const api = useAPI();
  const inviteModal = useRef();
  const apiSettingsModal = useRef();
  const config = useConfig();
  const toast = useToast();
  const [selectedUser, setSelectedUser] = useState(null);

  const [link, setLink] = useState();

  const selectUser = useCallback(
    (user) => {
      setSelectedUser(user);

      localStorage.setItem("selectedUser", user?.id);
    },
    [setSelectedUser],
  );

  const setInviteLink = useCallback(
    (link) => {
      const hostname = config.hostname || location.origin;

      setLink(`${hostname}${link}`);
    },
    [config, setLink],
  );

  const updateLink = useCallback(() => {
    api.callApi("resetInviteLink").then(({ invite_url }) => {
      setInviteLink(invite_url);
    });
    __lsa("organization.add_people.reset_link");
  }, [setInviteLink]);

  const inviteModalProps = useCallback(
    (link) => ({
      title: "Invite people",
      style: { width: 640, height: 472 },
      body: () => <InvitationModal link={link} />,
      footer: () => {
        const [copied, setCopied] = useState(false);

        const copyLink = useCallback(() => {
          setCopied(true);
          copyText(link);
          setTimeout(() => setCopied(false), 1500);
          __lsa("organization.add_people.copy_link");
        }, []);

        return (
          <Space spread>
            <Space>
              <Button style={{ width: 170 }} onClick={() => updateLink()}>
                Reset Link
              </Button>
            </Space>
            <Space>
              <Button primary style={{ width: 170 }} onClick={copyLink}>
                {copied ? "Copied!" : "Copy link"}
              </Button>
            </Space>
          </Space>
        );
      },
      bareFooter: true,
      onHidden: () => __lsa("organization.add_people.close"),
    }),
    [],
  );

  const apiTokensSettingsModalProps = useMemo(
    () => ({
      title: "API Token Settings",
      style: { width: 480 },
      body: () => (
        <TokenSettingsModal
          onSaved={() => {
            toast.show({ message: "API Token settings saved" });
            apiSettingsModal.current?.close();
          }}
        />
      ),
    }),
    [],
  );

  const showApiTokenSettingsModal = useCallback(() => {
    apiSettingsModal.current = modal(apiTokensSettingsModalProps);
    __lsa("organization.token_settings");
  }, [inviteModalProps, link]);

  const showInvitationModal = useCallback(() => {
    inviteModal.current = modal(inviteModalProps(link));
    __lsa("organization.add_people");
  }, [inviteModalProps, link]);

  const defaultSelected = useMemo(() => {
    return localStorage.getItem("selectedUser");
  }, []);

  useEffect(() => {
    api.callApi("inviteLink").then(({ invite_url }) => {
      setInviteLink(invite_url);
    });
  }, []);

  useEffect(() => {
    inviteModal.current?.update(inviteModalProps(link));
  }, [link]);

  return (
    <Block name="people">
      <Elem name="controls">
        <Space spread>
          <Space />

          <Space>
            {isFF(FF_AUTH_TOKENS) && <Button onClick={showApiTokenSettingsModal}>API Tokens Settings</Button>}
            <Button icon={<LsPlus />} primary onClick={showInvitationModal}>
              Add People
            </Button>
          </Space>
        </Space>
      </Elem>
      <Elem name="content">
        <PeopleList
          selectedUser={selectedUser}
          defaultSelected={defaultSelected}
          onSelect={(user) => selectUser(user)}
        />

        {selectedUser ? (
          <SelectedUser user={selectedUser} onClose={() => selectUser(null)} />
        ) : (
          isFF(FF_LSDV_E_297) && <HeidiTips collection="organizationPage" />
        )}
      </Elem>
    </Block>
  );
};

PeoplePage.title = "People";
PeoplePage.path = "/";<|MERGE_RESOLUTION|>--- conflicted
+++ resolved
@@ -16,11 +16,8 @@
 import "./PeoplePage.scss";
 import { SelectedUser } from "./SelectedUser";
 import { TokenSettingsModal } from "@humansignal/core/blocks/TokenSettingsModal";
-<<<<<<< HEAD
 import { useToast } from "@humansignal/ui";
-=======
 import { debounce } from "@humansignal/core/lib/utils/debounce";
->>>>>>> 17f8ca26
 
 const InvitationModal = ({ link }) => {
   return (
