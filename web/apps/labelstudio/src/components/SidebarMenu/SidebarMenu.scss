.sidebar-menu {
  flex: 1;
  display: flex;
  max-height: calc(100vh - var(--header-height));

  &__navigation {
    width: calc(var(--menu-sidebar-width));
    display: flex;
<<<<<<< HEAD
    transition: border 400ms ease-out;
=======
    
    & .main-menu {
      background: var(--sand_100);

      &__item{
        background: var(--sand_100);

        &_active{
          background: var(--sand_200);
          pointer-events: all;
        }
      }
    }
>>>>>>> 7d086c22
  }

  &__content {
    flex: 1;
    overflow: auto;
    padding: 2rem;
  }
}<|MERGE_RESOLUTION|>--- conflicted
+++ resolved
@@ -6,23 +6,20 @@
   &__navigation {
     width: calc(var(--menu-sidebar-width));
     display: flex;
-<<<<<<< HEAD
     transition: border 400ms ease-out;
-=======
-    
+
     & .main-menu {
-      background: var(--sand_100);
+      background: var(--color-neutral-background);
 
-      &__item{
-        background: var(--sand_100);
+      &__item {
+        background: var(--color-neutral-background);
 
-        &_active{
-          background: var(--sand_200);
+        &_active {
+          background: var(--color-primary-emphasis-subtle);
           pointer-events: all;
         }
       }
     }
->>>>>>> 7d086c22
   }
 
   &__content {
