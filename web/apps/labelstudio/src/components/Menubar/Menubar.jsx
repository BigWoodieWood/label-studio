--- conflicted
+++ resolved
@@ -29,11 +29,8 @@
 import "./MenuSidebar.scss";
 import { ModelsPage } from "../../pages/Organization/Models/ModelsPage";
 import { FF_DIA_835, isFF } from "../../utils/feature-flags";
-<<<<<<< HEAD
 import { ThemeToggle } from "@humansignal/ui";
-=======
 import { AccountSettingsPage } from "@humansignal/core";
->>>>>>> 7d086c22
 
 export const MenubarContext = createContext();
 
