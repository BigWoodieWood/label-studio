<<<<<<< HEAD
import { isFlagEnabled } from "./helpers";

const FEATURE_FLAGS = window.APP_SETTINGS?.feature_flags || {};

// Fix displaying of created_at in the review mode
export const FF_DEV_1480 = "ff_front_dev_1480_created_on_in_review_180122_short";
// Notifications
export const FF_DEV_1658 = "ff_front_dev_1658_notification_center_170222_short";
// Model version selector per model backend
export const FF_DEV_1682 = "ff_front_dev_1682_model_version_dropdown_070622_short";

// Fixes how presigned urls are generated and accessed to remove possibility of CORS errors.
export const FF_LSDV_4711 = "fflag_fix_all_lsdv_4711_cors_errors_accessing_task_data_short";
// Enables "Enterprise Awareness" features
export const FF_LSDV_E_297 = "fflag_feat_front_lsdv_e_297_increase_oss_to_enterprise_adoption_short";
/**
 * Improve load time performance of Dashboard Members page
 */
export const FF_OPTIC_2 = "fflag_feat_optic_2_ensure_draft_saved_short";

/**
 * Prompter workflow
 */
export const FF_DIA_835 = "fflag_feat_all_dia_835_prompter_workflow_long";

/**
 * Joyride
 */
export const FF_PRODUCT_TOUR = "fflag_feat_dia_1697_product_tour_short";
/**
 * It adds an unsaved changes warning and fix some caching problems on a saving project
 */
export const FF_UNSAVED_CHANGES = "fflag_feat_front_leap_1198_unsaved_changes_180724";

export const FF_HOMEPAGE = "fflag_all_feat_dia_1777_ls_homepage_short";

export function isFF(id: string) {
  // TODO: remove the override + if statement once LSE and LSO start building react the same way and fflag_fix_front_lsdv_4620_memory_leaks_100723_short is removed
  const override: Record<string, boolean> = {
    fflag_fix_front_lsdv_4620_memory_leaks_100723_short: false,
  };
  if (window?.APP_SETTINGS?.sentry_environment === "opensource" && id in override) {
    return override[id];
  }
  return isFlagEnabled(id, FEATURE_FLAGS, window.APP_SETTINGS?.feature_flags_default_value === true);
}
=======
// TODO: migrate all usages to core feature flags instead of local ones
// local ones used in LSO, Editor and DM
export * from "@humansignal/core/lib/utils/feature-flags";
>>>>>>> cbf53fda
<|MERGE_RESOLUTION|>--- conflicted
+++ resolved
@@ -1,52 +1,3 @@
-<<<<<<< HEAD
-import { isFlagEnabled } from "./helpers";
-
-const FEATURE_FLAGS = window.APP_SETTINGS?.feature_flags || {};
-
-// Fix displaying of created_at in the review mode
-export const FF_DEV_1480 = "ff_front_dev_1480_created_on_in_review_180122_short";
-// Notifications
-export const FF_DEV_1658 = "ff_front_dev_1658_notification_center_170222_short";
-// Model version selector per model backend
-export const FF_DEV_1682 = "ff_front_dev_1682_model_version_dropdown_070622_short";
-
-// Fixes how presigned urls are generated and accessed to remove possibility of CORS errors.
-export const FF_LSDV_4711 = "fflag_fix_all_lsdv_4711_cors_errors_accessing_task_data_short";
-// Enables "Enterprise Awareness" features
-export const FF_LSDV_E_297 = "fflag_feat_front_lsdv_e_297_increase_oss_to_enterprise_adoption_short";
-/**
- * Improve load time performance of Dashboard Members page
- */
-export const FF_OPTIC_2 = "fflag_feat_optic_2_ensure_draft_saved_short";
-
-/**
- * Prompter workflow
- */
-export const FF_DIA_835 = "fflag_feat_all_dia_835_prompter_workflow_long";
-
-/**
- * Joyride
- */
-export const FF_PRODUCT_TOUR = "fflag_feat_dia_1697_product_tour_short";
-/**
- * It adds an unsaved changes warning and fix some caching problems on a saving project
- */
-export const FF_UNSAVED_CHANGES = "fflag_feat_front_leap_1198_unsaved_changes_180724";
-
-export const FF_HOMEPAGE = "fflag_all_feat_dia_1777_ls_homepage_short";
-
-export function isFF(id: string) {
-  // TODO: remove the override + if statement once LSE and LSO start building react the same way and fflag_fix_front_lsdv_4620_memory_leaks_100723_short is removed
-  const override: Record<string, boolean> = {
-    fflag_fix_front_lsdv_4620_memory_leaks_100723_short: false,
-  };
-  if (window?.APP_SETTINGS?.sentry_environment === "opensource" && id in override) {
-    return override[id];
-  }
-  return isFlagEnabled(id, FEATURE_FLAGS, window.APP_SETTINGS?.feature_flags_default_value === true);
-}
-=======
 // TODO: migrate all usages to core feature flags instead of local ones
 // local ones used in LSO, Editor and DM
-export * from "@humansignal/core/lib/utils/feature-flags";
->>>>>>> cbf53fda
+export * from "@humansignal/core/lib/utils/feature-flags";